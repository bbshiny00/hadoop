Hadoop HDFS Change Log

Trunk (Unreleased)

  INCOMPATIBLE CHANGES

    HDFS-3034. Remove the deprecated DFSOutputStream.sync() method.  (szetszwo)

    HDFS-5079. Cleaning up NNHAStatusHeartbeat.State from
    DatanodeProtocolProtos. (Tao Luo via shv)

    HDFS-5570. Deprecate hftp / hsftp and replace them with webhdfs / swebhdfs.
    (wheat9)

  NEW FEATURES

    HDFS-3125. Add JournalService to enable Journal Daemon. (suresh)

  IMPROVEMENTS

    HDFS-4665. Move TestNetworkTopologyWithNodeGroup to common.
    (Junping Du via llu)

    HDFS-1620. Rename HdfsConstants -> HdfsServerConstants, FSConstants ->
               HdfsConstants. (Harsh J Chouraria via atm)

    HDFS-2197. Refactor RPC call implementations out of NameNode class (todd)

    HDFS-2572. Remove unnecessary double-check in DN#getHostName. (harsh)

    HDFS-2857. Cleanup BlockInfo class. (suresh)

    HDFS-2786. Fix host-based token incompatibilities in DFSUtil. (Kihwal Lee
    via jitendra)

    HDFS-2486. Remove unnecessary priority level checks in
    UnderReplicatedBlocks.  (Uma Maheswara Rao G via szetszwo)

    HDFS-2878. Fix TestBlockRecovery and move it back into main test directory.
    (todd)

    HDFS-2655. BlockReaderLocal#skip performs unnecessary IO.
    (Brandon Li via jitendra) 

    HDFS-3009. Remove duplicate code in DFSClient#isLocalAddress by using 
    NetUtils. (Hari Mankude via suresh)

    HDFS-3002. TestNameNodeMetrics need not wait for metrics update.
    (suresh)

    HDFS-3016. Security in unit tests. (Jaimin Jetly via jitendra)

    HDFS-3030. Remove getProtocolVersion and getProtocolSignature from translators.
    (jitendra)

    HDFS-2976. Remove unnecessary method (tokenRefetchNeeded) in DFSClient.

    HDFS-3111. Missing license headers in trunk. (umamahesh)

    HDFS-3091. Update the usage limitations of ReplaceDatanodeOnFailure policy in
    the config description for the smaller clusters. (szetszwo via umamahesh)

    HDFS-309. FSEditLog should log progress during replay. (Sho Shimauchi
    via todd)

    HDFS-3131. Improve TestStorageRestore. (Brandon Li via atm)

    HDFS-3178. Add states and state handler for journal synchronization in
    JournalService.  (szetszwo)

    HDFS-3273. Refactor BackupImage and FSEditLog, and rename
    JournalListener.rollLogs(..) to startLogSegment(..).  (szetszwo)

    HDFS-3292. Remove the deprecated DiskStatus, getDiskStatus(), getRawUsed()
    and getRawCapacity() from DistributedFileSystem.  (Arpit Gupta via szetszwo)

    HADOOP-8285. HDFS changes for Use ProtoBuf for RpcPayLoadHeader. (sanjay
    radia)

    HDFS-2743. Streamline usage of bookkeeper journal manager. 
    (Ivan Kelly via umamahesh)

    HDFS-3293. Add toString(), equals(..) and hashCode() to JournalInfo.
    (Hari Mankude via szetszwo)

    HDFS-3197. Incorrect class comments in a few tests. (Andy Isaacson via eli)

    HDFS-3476. Correct the default used in TestDFSClientRetries.busyTest()
    after HDFS-3462 (harsh)

    HDFS-3478. Test quotas with Long.Max_Value. (Sujay Rau via eli)

    HDFS-3630 Modify TestPersistBlocks to use both flush and hflush  (sanjay)

    HDFS-3768. Exception in TestJettyHelper is incorrect. 
    (Eli Reisman via jghoman)

    HDFS-3851. DFSOutputStream class code cleanup. (Jing Zhao via suresh)

    HDFS-2580. NameNode#main(...) can make use of GenericOptionsParser. (harsh)

    HDFS-2127. Add a test that ensure AccessControlExceptions contain
    a full path. (Stephen Chu via eli)

    HDFS-3995. Use DFSTestUtil.createFile() for file creation and 
    writing in test cases. (Jing Zhao via suresh)

    HDFS-3735. NameNode WebUI should allow sorting live datanode list by fields
    Block Pool Used, Block Pool Used(%) and Failed Volumes.
    (Brahma Reddy Battula via suresh)

    HDFS-4052. BlockManager#invalidateWork should print log outside the lock.
    (Jing Zhao via suresh)

    HDFS-3358. Specify explicitly that the NN UI status total is talking
    of persistent objects on heap. (harsh)

    HDFS-4904. Remove JournalService. (Arpit Agarwal via cnauroth)

    HDFS-5041. Add the time of last heartbeat to dead server Web UI (Shinichi
    Yamashita via brandonli)

    HDFS-5721. sharedEditsImage in Namenode#initializeSharedEdits() should be 
    closed before method returns. (Ted Yu via junping_du)

    HDFS-6228. comments typo fix for FsDatasetImpl.java (zhaoyunjiong via umamahesh)

    HDFS-6246. Remove 'dfs.support.append' flag from trunk code. (umamahesh)

    HDFS-6252. Phase out the old web UI in HDFS. (wheat9)

  OPTIMIZATIONS

  BUG FIXES

    HADOOP-9635 Fix potential Stack Overflow in DomainSocket.c (V. Karthik Kumar
                via cmccabe)

    HDFS-2299. TestOfflineEditsViewer is failing on trunk. (Uma Maheswara Rao G
               via atm)
    HDFS-2310. TestBackupNode fails since HADOOP-7524 went in.
               (Ivan Kelly via todd)

    HDFS-2313. Rat excludes has a typo for excluding editsStored files. (atm)

    HDFS-2314. MRV1 test compilation broken after HDFS-2197 (todd)

    HDFS-46.   Change default namespace quota of root directory from
    Integer.MAX_VALUE to Long.MAX_VALUE. (Uma Maheswara Rao G via szetszwo)

    HDFS-2373. Commands using WebHDFS and hftp print unnecessary debug 
    info on the console with security enabled. (Arpit Gupta via suresh)

    HDFS-2776. Missing interface annotation on JournalSet. 
    (Brandon Li via jitendra)

    HDFS-3037. TestMulitipleNNDataBlockScanner#testBlockScannerAfterRestart is
    racy. (atm)

    HDFS-3116. Typo in fetchdt error message. (AOE Takashi via atm)

    HDFS-3126. Journal stream from Namenode to BackupNode needs to have 
    timeout. (Hari Mankude via suresh)

    HDFS-3121. Add HDFS tests for HADOOP-8014 change. (John George via
    suresh)

    HDFS-3119. Overreplicated block is not deleted even after the replication 
    factor is reduced after sync follwed by closing that file. (Ashish Singhi 
    via umamahesh)

    HDFS-3265. PowerPc Build error. (Kumar Ravi via mattf)

    HDFS-2312. FSNamesystem javadoc incorrectly says its for DNs. (harsh)

    HDFS-3163. TestHDFSCLI.testAll fails if the user name is not all lowercase.
    (Brandon Li via atm)

    HDFS-3462. TestDFSClientRetries.busyTest() should restore default
    xceiver count in the config. (Madhukara Phatak via harsh)

    HDFS-3550. Fix raid javadoc warnings. (Jason Lowe via daryn)

    HDFS-3549. Fix dist tar build fails in hadoop-hdfs-raid project. (Jason Lowe via daryn)

    HDFS-3482. hdfs balancer throws ArrayIndexOutOfBoundsException 
    if option is specified without values. ( Madhukara Phatak via umamahesh) 

    HDFS-3614. Revert unused MiniDFSCluster constructor from HDFS-3049.
    (acmurthy via eli)

    HDFS-3792. Fix two findbugs introduced by HDFS-3695 (todd)

    HDFS-3827. TestHASafeMode#assertSafemode method should be made static.
    (Jing Zhao via suresh)

    HDFS-3834. Remove unused static fields NAME, DESCRIPTION and Usage from
    Command. (Jing Zhao via suresh)

    HADOOP-8158. Interrupting hadoop fs -put from the command line
    causes a LeaseExpiredException. (daryn via harsh)

    HDFS-2434. TestNameNodeMetrics.testCorruptBlock fails intermittently.
    (Jing Zhao via suresh)

    HDFS-4067. TestUnderReplicatedBlocks intermittently fails due to 
    ReplicaAlreadyExistsException. (Jing Zhao via suresh)

    HDFS-4115. TestHDFSCLI.testAll fails one test due to number format.
    (Trevor Robinson via suresh)

    HDFS-4165. Faulty sanity check in FsDirectory.unprotectedSetQuota.
    (Binglin Chang via suresh)

    HDFS-4105. The SPNEGO user for secondary namenode should use the web 
    keytab. (Arpit Gupta via jitendra)

    HDFS-4003. test-patch should build the common native libs before
    running hdfs tests. (Colin Patrick McCabe via eli)

    HDFS-4260 Fix HDFS tests to set test dir to a valid HDFS path as opposed
    to the local build path (Chri Nauroth via Sanjay)

    HDFS-4310. fix test org.apache.hadoop.hdfs.server.datanode.
    TestStartSecureDataNode (Ivan A. Veselovsky via atm)

    HDFS-4275. MiniDFSCluster-based tests fail on Windows due to failure
    to delete test namenode directory. (Chris Nauroth via suresh)

    HDFS-4338. TestNameNodeMetrics#testCorruptBlock is flaky. (Andrew Wang via
    atm)

    HDFS-4391. TestDataTransferKeepalive fails when tests are executed in a
    certain order. (Andrew Wang via atm)

    HDFS-4757. Update FSDirectory#inodeMap when replacing an INodeDirectory
    while setting quota.  (Jing Zhao via szetszwo)

    HDFS-4761. When resetting FSDirectory, the inodeMap should also be reset.
    (Jing Zhao via szetszwo)

    HDFS-4687. TestDelegationTokenForProxyUser#testWebHdfsDoAs is flaky with
    JDK7. (Andrew Wang via atm)

    HDFS-3934. duplicative dfs_hosts entries handled wrong. (Colin Patrick
    McCabe)

    HDFS-4366. Block Replication Policy Implementation May Skip Higher-Priority
    Blocks for Lower-Priority Blocks (Derek Dagit via kihwal)

    HDFS-5719. FSImage#doRollback() should close prevState before return
    (Ted Yu via brandonli)

    HDFS-5794. Fix the inconsistency of layout version number of 
    ADD_DATANODE_AND_STORAGE_UUIDS between trunk and branch-2. (jing9)

Release 2.5.0 - UNRELEASED

  INCOMPATIBLE CHANGES

    HDFS-6168. Remove a deprecated constructor and the deprecated methods reportChecksumFailure,
    getDelegationToken(Text), renewDelegationToken and cancelDelegationToken from
    DistributedFileSystem.  (szetszwo)

  NEW FEATURES

    HDFS-6281. Provide option to use the NFS Gateway without having to use the
    Hadoop portmapper. (atm)

    HDFS-5168. Add cross node dependency support to BlockPlacementPolicy.
    (Nikola Vujic via szetszwo)

    HDFS-6334. Client failover proxy provider for IP failover based NN HA.
    (kihwal)

  IMPROVEMENTS

    HDFS-6007. Update documentation about short-circuit local reads (iwasakims
    via cmccabe)

    HDFS-6125. Cleanup unnecessary cast in HDFS code base. (suresh)

    HDFS-5196. Provide more snapshot information in WebUI.
    (Shinichi Yamashita via wheat9)

    HDFS-6155. Fix Boxing/unboxing to parse a primitive findbugs warnings.
    (suresh)

    HDFS-6119. FSNamesystem code cleanup. (suresh)

    HDFS-6158. Clean up dead code for OfflineImageViewer. (wheat9)

    HDFS-5978. Create a tool to take fsimage and expose read-only WebHDFS API.
    (Akira Ajisaka via wheat9)

    HDFS-6164. Remove lsr in OfflineImageViewer. (wheat9)

    HDFS-6167. Relocate the non-public API classes in the hdfs.client package.
    (szetszwo)

    HDFS-6191. Disable quota checks when replaying edit log. (kihwal)

    HDFS-6170. Support GETFILESTATUS operation in WebImageViewer.
    (Akira Ajisaka via wheat9)

    HDFS-6225. Remove the o.a.h.hdfs.server.common.UpgradeStatusReport.
    (wheat9)
    
    HDFS-6224. Add a unit test to TestAuditLogger for file permissions
    passed to logAuditEvent. (Charles Lamb via wang)

    HDFS-6194. Create new tests for ByteRangeInputStream.
    (Akira Ajisaka via wheat9)

    HDFS-6219. Proxy superuser configuration should use true client IP for
    address checks. (daryn via kihwal)

    HDFS-6256. Clean up ImageVisitor and SpotCheckImageVisitor.
    (Akira Ajisaka via wheat9)

    HDFS-6265. Prepare HDFS codebase for JUnit 4.11. (cnauroth)

    HDFS-6278. Create HTML5-based UI for SNN. (wheat9)

    HDFS-6279. Create new index page for JN / DN. (wheat9)

    HDFS-5693. Few NN metrics data points were collected via JMX when NN
    is under heavy load. (Ming Ma via jing9)

    HDFS-6273. Config options to allow wildcard endpoints for namenode HTTP
    and HTTPS servers. (Arpit Agarwal)

    HDFS-6282. Re-add testIncludeByRegistrationName. (cmccabe)

    HDFS-6266. Identify full path for a given INode. (jing9)

    HDFS-6210. Support GETACLSTATUS operation in WebImageViewer.
    (Akira Ajisaka via wheat9)

    HDFS-6269. NameNode Audit Log should differentiate between webHDFS open and
    HDFS open. (Eric Payne via jeagles)

    HDFS-6304. Consolidate the logic of path resolution in FSDirectory.
    (wheat9)

    HDFS-6295. Add "decommissioning" state and node state filtering to
    dfsadmin. (wang)

    HDFS-6294. Use INode IDs to avoid conflicts when a file open for write is
    renamed. (cmccabe)

    HDFS-6328. Clean up dead code in FSDirectory. (wheat9)

    HDFS-6230. Expose upgrade status through NameNode web UI.
    (Mit Desai via wheat9)

    HDFS-6186. Pause deletion of blocks when the namenode starts up. (jing9)

    HDFS-6293. Issues with OIV processing PB-based fsimages. (kihwal)

    HDFS-2949. Add check to active state transition to prevent operator-induced
    split brain. (Rushabh S Shah via kihwal)

    HDFS-6287. Add vecsum test of libhdfs read access times (cmccabe)

  OPTIMIZATIONS

    HDFS-6214. Webhdfs has poor throughput for files >2GB (daryn)

  BUG FIXES 

    HDFS-6112. NFS Gateway docs are incorrect for allowed hosts configuration.
    (atm)

    HDFS-3087. Decomissioning on NN restart can complete without blocks being
    replicated. (Rushabh S Shah via kihwal)

    HDFS-6162. Format strings should use platform independent line separator.
    (suresh)

    HDFS-6156. Simplify the JMX API that provides snapshot information.
    (wheat9)

    HDFS-6173. Move the default processor from Ls to Web in OfflineImageViewer.
    (Akira Ajisaka via wheat9)

    HDFS-5591. Checkpointing should use monotonic time when calculating period.
    (Charles Lamb via wang)

    HDFS-6190. Minor textual fixes in DFSClient. (Charles Lamb via wheat9)

    HDFS-6159. TestBalancerWithNodeGroup.testBalancerWithNodeGroup fails if 
    there is block missing after balancer success (Chen He via kihwal)

    HDFS-6181. Fix the wrong property names in NFS user guide (brandonli)

    HDFS-6180. dead node count / listing is very broken in JMX and old GUI.
    (wheat9)

    HDFS-6143. WebHdfsFileSystem open should throw FileNotFoundException for
    non-existing paths. (Gera Shegalov via wheat9)

    HDFS-6169. Move the address in WebImageViewer. (Akira Ajisaka via wheat9)

    HDFS-6160. TestSafeMode occasionally fails. (Arpit Agarwal)

    HDFS-5669. Storage#tryLock() should check for null before logging successfull message
    (Vinayakumar B via umamahesh)

    HDFS-6237. TestDFSShell#testGet fails on Windows due to invalid file system
    path. (cnauroth)

    HDFS-6238. TestDirectoryScanner leaks file descriptors. (cnauroth)

    HDFS-6243. HA NameNode transition to active or shutdown may leave lingering
    image transfer thread. (cnauroth)

    HDFS-5409. TestOfflineEditsViewer#testStored fails on Windows due to CRLF
    line endings in editsStored.xml from git checkout. (cnauroth)

    HDFS-4909. Avoid protocol buffer RPC namespace clashes. (cmccabe)

    HDFS-6153. Document "fileId" and "childrenNum" fields in the FileStatus Json schema
    (Akira Ajisaka via vinayakumarb)

    HDFS-6178. Decommission on standby NN couldn't finish. (Ming Ma via jing9)

    HDFS-6213. TestDataNodeConfig failing on Jenkins runs due to DN web port
    in use. (wang)

    HDFS-6274. Cleanup javadoc warnings in HDFS code. (suresh)

    HDFS-6275. Fix warnings - type arguments can be inferred and redudant
    local variable. (suresh)

    HDFS-6217. Webhdfs PUT operations may not work via a http proxy.
    (Daryn Sharp via kihwal)

    HDFS-6276. Remove unnecessary conditions and null check. (suresh)

    HDFS-5865. Update OfflineImageViewer document. (Akira Ajisaka via wheat9)

    HDFS-6270. Secondary namenode status page shows transaction count in bytes.
    (Benoy Antony via wheat9)

    HDFS-6218. Audit log should use true client IP for proxied webhdfs
    operations. (daryn via kihwal)

    HDFS-6288. DFSInputStream Pread doesn't update ReadStatistics.
    (Juan Yu via wang)

    HDFS-6289. HA failover can fail if there are pending DN messages for DNs
    which no longer exist. (atm)

    HDFS-6337. Setfacl testcase is failing due to dash character in username
    in TestAclCLI (umamahesh)

    HDFS-5381. ExtendedBlock#hashCode should use both blockId and block pool ID
    (Benoy Antony via Colin Patrick McCabe)

    HDFS-6240. WebImageViewer returns 404 if LISTSTATUS to an empty directory.
    (Akira Ajisaka via wheat9)

<<<<<<< HEAD
    HDFS-6367. EnumSetParam$Domain#parse fails for parameter containing more than one enum.
    (Yi Liu via umamahesh)

=======
    HDFS-6351. Command hdfs dfs -rm -r can't remove empty directory.
    (Yongjun Zhang via wang)

    HDFS-5522. Datanode disk error check may be incorrectly skipped.
    (Rushabh S Shah via kihwal)

    HDFS-6367. EnumSetParam$Domain#parse fails for parameter containing more than one enum.
    (Yi Liu via umamahesh)

    HDFS-6305. WebHdfs response decoding may throw RuntimeExceptions (Daryn
    Sharp via jeagles)

    HDFS-6355. Fix divide-by-zero, improper use of wall-clock time in
    BlockPoolSliceScanner (cmccabe)

    HDFS-6370. Web UI fails to display in intranet under IE.
    (Haohui Mai via cnauroth)

    HDFS-6381. Fix a typo in INodeReference.java. (Binglin Chang via jing9)

>>>>>>> 1e5d2c61
Release 2.4.1 - UNRELEASED

  INCOMPATIBLE CHANGES

  NEW FEATURES

  IMPROVEMENTS

    HDFS-6215. Wrong error message for upgrade. (Kihwal Lee via jeagles)

  OPTIMIZATIONS

  BUG FIXES 

    HDFS-6189. Multiple HDFS tests fail on Windows attempting to use a test
    root path containing a colon.  (cnauroth via szetszwo) 

    HDFS-6197. Rolling upgrade rollback on Windows can fail attempting to rename
    edit log segment files to a destination that already exists. (cnauroth)

    HDFS-6198. DataNode rolling upgrade does not correctly identify current
    block pool directory and replace with trash on Windows. (cnauroth)

    HDFS-6206. Fix NullPointerException in DFSUtil.substituteForWildcardAddress.
    (szetszwo) 

    HDFS-6204. Fix TestRBWBlockInvalidation: change the last sleep to a loop.
    (szetszwo) 

    HDFS-6209. TestValidateConfigurationSettings should use random ports.
    (Arpit Agarwal via szetszwo) 

    HDFS-6208. DataNode caching can leak file descriptors. (cnauroth)

    HDFS-6231. DFSClient hangs infinitely if using hedged reads and all eligible
    datanodes die. (cnauroth)

    HDFS-6234. TestDatanodeConfig#testMemlockLimit fails on Windows due to
    invalid file path. (cnauroth)

    HDFS-6235. TestFileJournalManager can fail on Windows due to file locking if
    tests run out of order. (cnauroth)

    HDFS-6229. Race condition in failover can cause RetryCache fail to work.
    (jing9)

    HDFS-6232. OfflineEditsViewer throws a NPE on edits containing ACL
    modifications (ajisakaa via cmccabe)

    HDFS-6236. ImageServlet should use Time#monotonicNow to measure latency.
    (cnauroth)

    HDFS-6245. datanode fails to start with a bad disk even when failed
    volumes is set. (Arpit Agarwal)

    HDFS-2882. DN continues to start up, even if block pool fails to initialize
    (vinayakumarb)

    HDFS-6340. DN can't finalize upgrade. (Rahul Singhal via Arpit Agarwal)

    HDFS-6329. WebHdfs does not work if HA is enabled on NN but logical URI is
    not configured. (kihwal)

    HDFS-6313. WebHdfs may use the wrong NN when configured for multiple HA NNs
    (kihwal)

    HDFS-6326. WebHdfs ACL compatibility is broken. (cnauroth)

Release 2.4.0 - 2014-04-07 

  INCOMPATIBLE CHANGES

  NEW FEATURES

    HDFS-5698. Use protobuf to serialize / deserialize FSImage. (See breakdown
    of tasks below for features and contributors)

    HDFS-5776 Support 'hedged' reads in DFSClient (Liang Xie via stack)

    HDFS-4685. Implementation of ACLs in HDFS. (See breakdown of tasks below for
    features and contributors)

  IMPROVEMENTS

    HDFS-5781. Use an array to record the mapping between FSEditLogOpCode and 
    the corresponding byte value. (jing9)

    HDFS-5153. Datanode should send block reports for each storage in a
    separate message. (Arpit Agarwal)

    HDFS-5804. HDFS NFS Gateway fails to mount and proxy when using Kerberos.
    (Abin Shahab via jing9)

    HDFS-5859. DataNode#checkBlockToken should check block tokens even if
    security is not enabled. (cmccabe)

    HDFS-5746.  Add ShortCircuitSharedMemorySegment (cmccabe)

    HDFS-4911.  Reduce PeerCache timeout to be commensurate with
    dfs.datanode.socket.reuse.keepalive (cmccabe)

    HDFS-4370. Fix typo Blanacer in DataNode. (Chu Tong via shv)

    HDFS-5929. Add blockpool % usage to HDFS federated nn page.
    (Siqi Li via suresh)

    HDFS-5810. Unify mmap cache and short-circuit file descriptor cache
    (cmccabe)

    HDFS-5940. Minor cleanups to ShortCircuitReplica, FsDatasetCache, and
    DomainSocketWatcher (cmccabe)

    HDFS-5531. Combine the getNsQuota() and getDsQuota() methods in INode.
    (szetszwo)

    HDFS-5285. Flatten INodeFile hierarchy: Replace INodeFileUnderConstruction
    and INodeFileUnderConstructionWithSnapshot with FileUnderContructionFeature.
    (jing9 via szetszwo)

    HDFS-5286. Flatten INodeDirectory hierarchy: Replace INodeDirectoryWithQuota
    with DirectoryWithQuotaFeature.  (szetszwo)

    HDFS-5537. Remove FileWithSnapshot interface.  (jing9 via szetszwo)

    HDFS-5554. Flatten INodeFile hierarchy: Replace INodeFileWithSnapshot with
    FileWithSnapshotFeature.  (jing9 via szetszwo)

    HDFS-5647. Merge INodeDirectory.Feature and INodeFile.Feature. (Haohui Mai
    via jing9)

    HDFS-5632. Flatten INodeDirectory hierarchy: Replace
    INodeDirectoryWithSnapshot with DirectoryWithSnapshotFeature.
    (jing9 via szetszwo)

    HDFS-5715. Use Snapshot ID to indicate the corresponding Snapshot for a
    FileDiff/DirectoryDiff. (jing9)

    HDFS-5726. Fix compilation error in AbstractINodeDiff for JDK7. (jing9)

    HDFS-5973. add DomainSocket#shutdown method (cmccabe)

    HDFS-5318. Support read-only and read-write paths to shared replicas.
    (Eric Sirianni via Arpit Agarwal)

    HDFS-5868. Make hsync implementation pluggable on the DataNode.
    (Buddy Taylor via Arpit Agarwal)

    HDFS-5768. Consolidate the serialization code in DelegationTokenSecretManager 
    (Haohui Mai via brandonli)

    HDFS-5775. Consolidate the code for serialization in CacheManager
    (Haohui Mai via brandonli)

    HDFS-5935. New Namenode UI FS browser should throw smarter error messages.
    (Travis Thompson via jing9)

    HDFS-5939. WebHdfs returns misleading error code and logs nothing if trying
    to create a file with no DNs in cluster. (Yongjun Zhang via jing9)

    HDFS-6006. Remove duplicate code in FSNameSystem#getFileInfo.
    (Akira Ajisaka via cnauroth)

    HDFS-6018. Exception recorded in LOG when IPCLoggerChannel#close is called.
    (jing9)

    HDFS-3969. Small bug fixes and improvements for disk locations API.
    (Todd Lipcon and Andrew Wang)

    HDFS-6025. Update findbugsExcludeFile.xml. (szetszwo)

    HDFS-6030. Remove an unused constructor in INode.java.  (yzhang via
    cmccabe)

    HDFS-4200. Reduce the size of synchronized sections in PacketResponder.
    (suresh)

    HDFS-5950. The DFSClient and DataNode should use shared memory segments to
    communicate short-circuit information. (cmccabe)

    HDFS-6046. add dfs.client.mmap.enabled (cmccabe)

    HDFS-5321. Clean up the HTTP-related configuration in HDFS (wheat9)

    HDFS-5167. Add metrics about the NameNode retry cache. (Tsuyoshi OZAWA via
    jing9)

    HDFS-6043. Give HDFS daemons NFS3 and Portmap their own OPTS (brandonli)

    HDFS-6044. Add property for setting the NFS look up time for users
    (brandonli)

    HDFS-6061. Allow dfs.datanode.shared.file.descriptor.path to contain
    multiple entries and fall back when needed (cmccabe)

    HDFS-5986. Capture the number of blocks pending deletion on namenode webUI.
    (cnauroth)

    HDFS-6070. Cleanup use of ReadStatistics in DFSInputStream. (wang)

    HDFS-6055. Change default configuration to limit file name length in HDFS.
    (cnauroth)

    HDFS-3405. Checkpointing should use HTTP POST or PUT instead of GET-GET
    to send merged fsimages. (Vinayakumar B via wang)

    HDFS-6085. Improve CacheReplicationMonitor log messages a bit (cmccabe)

    HDFS-6072. Clean up dead code of FSImage. (wheat9)

    HDFS-6080. Improve NFS gateway performance by making rtmax and wtmax
    configurable. (Abin Shahab via brandonli)

    HDFS-6084. Namenode UI - "Hadoop" logo link shouldn't go to hadoop
    homepage. (Travis Thompson via wheat9)

    HDFS-6106. Reduce default for
    dfs.namenode.path.based.cache.refresh.interval.ms (cmccabe)

    HDFS-6090. Use MiniDFSCluster.Builder instead of deprecated constructors.
    (Akira AJISAKA via jing9)

    HDFS-6068. Disallow snapshot names that are also invalid directory names.
    (sathish via szetszwo)

    HDFS-6123. Do not log stack trace for ReplicaAlreadyExistsException and
    SocketTimeoutException.  (szetszwo)

    HDFS-6129. When a replica is not found for deletion, do not throw an
    exception.  (szetszwo)

    HDFS-6138. Add a user guide for how to use viewfs with federation.
    (sanjay and szetszwo via szetszwo)

    HDFS-6120. Fix and improve safe mode log messages. (Arpit Agarwal)

    HDFS-6050. NFS does not handle exceptions correctly in a few places 
    (brandonli)

    HDFS-5138. Support HDFS upgrade in HA. (atm via todd)

    HDFS-6124. Add final modifier to class members. (Suresh Srinivas via
    Arpit Agarwal)

    HDFS-5910. Enhance DataTransferProtocol to allow per-connection choice
    of encryption/plain-text. (Benoy Antony via Arpit Agarwal)

    HDFS-6150. Add inode id information in the logs to make debugging easier.
    (suresh)

  OPTIMIZATIONS

    HDFS-5790. LeaseManager.findPath is very slow when many leases need recovery
    (todd)

  BUG FIXES

    HDFS-5492. Port HDFS-2069 (Incorrect default trash interval in the
    docs) to trunk. (Akira Ajisaka via Arpit Agarwal)

    HDFS-5843. DFSClient.getFileChecksum() throws IOException if checksum is 
    disabled. (Laurent Goujon via jing9)

    HDFS-5856. DataNode.checkDiskError might throw NPE.
    (Josh Elser via suresh)

    HDFS-5828. BlockPlacementPolicyWithNodeGroup can place multiple replicas on
    the same node group when dfs.namenode.avoid.write.stale.datanode is true. 
    (Buddy via junping_du)

    HDFS-5767. NFS implementation assumes userName userId mapping to be unique,
    which is not true sometimes (Yongjun Zhang via brandonli)

    HDFS-5791. TestHttpsFileSystem should use a random port to avoid binding
    error during testing (Haohui Mai via brandonli)

    HDFS-5709. Improve NameNode upgrade with existing reserved paths and path
    components. (Andrew Wang via atm)

    HDFS-5881. Fix skip() of the short-circuit local reader(legacy). (kihwal)

    HDFS-5895. HDFS cacheadmin -listPools has exit_code of 1 when the command
    returns 0 result. (Tassapol Athiapinya via cnauroth)

    HDFS-5807. TestBalancerWithNodeGroup.testBalancerWithNodeGroup fails
    intermittently. (Chen He via kihwal)

    HDFS-5882. TestAuditLogs is flaky (jxiang via cmccabe)

    HDFS-5900. Cannot set cache pool limit of "unlimited" via CacheAdmin.
    (wang)

    HDFS-5886. Potential null pointer deference in RpcProgramNfs3#readlink()
    (brandonli)

    HDFS-4858. HDFS DataNode to NameNode RPC should timeout.
    (Henry Wang via shv)

    HDFS-5879. Some TestHftpFileSystem tests do not close streams.
    (Gera Shegalov via suresh)

    HDFS-5938. Make BlockReaderFactory#BlockReaderPeer a static class to avoid
    a findbugs warning. (cmccabe)

    HDFS-5891. webhdfs should not try connecting the DN during redirection
    (Haohui Mai via brandonli)

    HDFS-5904. TestFileStatus fails intermittently. (Mit Desai via kihwal)

    HDFS-5941. add dfs.namenode.secondary.https-address and
    dfs.namenode.secondary.https-address in hdfs-default.xml.
    (Haohui Mai via cnauroth)

    HDFS-5913. Nfs3Utils#getWccAttr() should check attr parameter against null
    (brandonli)

    HDFS-5934. New Namenode UI back button doesn't work as expected
    (Travis Thompson via brandonli)

    HDFS-5901. NameNode new UI doesn't support IE8 and IE9 on windows 7
    (Vinayakumar B via brandonli)

    HDFS-5943. 'dfs.namenode.https-address' property is not loaded from
    configuration in federation setup. (suresh)

    HDFS-3128. Unit tests should not use a test root in /tmp. (wang)

    HDFS-5948. TestBackupNode flakes with port in use error. (Haohui Mai
    via Arpit Agarwal)

    HDFS-5949. New Namenode UI when trying to download a file, the browser
    doesn't know the file name. (Haohui Mai via brandonli)

    HDFS-5716. Allow WebHDFS to use pluggable authentication filter
    (Haohui Mai via brandonli)

    HDFS-5953. TestBlockReaderFactory fails if libhadoop.so has not been built.
    (Akira Ajisaka via wang)

    HDFS-5759. Web UI does not show up during the period of loading FSImage.
    (Haohui Mai via Arpit Agarwal)

    HDFS-5942. Fix javadoc in OfflineImageViewer. (Akira Ajisaka via cnauroth)

    HDFS-5780. TestRBWBlockInvalidation times out intemittently. (Mit Desai
    via kihwal)

    HDFS-5803. TestBalancer.testBalancer0 fails. (Chen He via kihwal)

    HDFS-5893. HftpFileSystem.RangeHeaderUrlOpener uses the default
    URLConnectionFactory which does not import SSL certificates. (Haohui Mai via
    jing9)

    HDFS-5961. OIV cannot load fsimages containing a symbolic link. (kihwal)

    HDFS-5483. NN should gracefully handle multiple block replicas on same DN.
    (Arpit Agarwal)

    HDFS-5742. DatanodeCluster (mini cluster of DNs) fails to start.
    (Arpit Agarwal)

    HDFS-5979. Typo and logger fix for fsimage PB code. (wang)

    HDFS-5962. Mtime and atime are not persisted for symbolic links. (Akira
    Ajisaka via kihwal)

    HDFS-5944. LeaseManager:findLeaseWithPrefixPath can't handle path like /a/b/
    and cause SecondaryNameNode failed do checkpoint (Yunjiong Zhao via brandonli)

    HDFS-5982. Need to update snapshot manager when applying editlog for deleting
    a snapshottable directory. (jing9)

    HDFS-5988. Bad fsimage always generated after upgrade. (wang)

    HDFS-5922. DN heartbeat thread can get stuck in tight loop. (Arpit Agarwal)

    HDFS-6008. Namenode dead node link is giving HTTP error 500.
    (Benoy Antony via cnauroth)

    HDFS-5936. MiniDFSCluster does not clean data left behind by
    SecondaryNameNode. (Binglin Chang via cnauroth)

    HDFS-5339. WebHDFS URI does not accept logical nameservices when security is
    enabled. (Haohui Mai via jing9)

    HDFS-6033. PBImageXmlWriter incorrectly handles processing cache
    directives. (atm)

    HDFS-5821. TestHDFSCLI fails for user names with the dash character.
    (Gera Shegalov via Arpit Agarwal)

    HDFS-5956. A file size is multiplied by the replication factor in 'hdfs oiv
    -p FileDistribution' option. (Akira Ajisaka via wheat9)

    HDFS-5866. '-maxSize' and '-step' option fail in OfflineImageViewer.
    (Akira Ajisaka via wheat9)

    HDFS-6040. fix DFSClient issue without libhadoop.so and some other
    ShortCircuitShm cleanups (cmccabe)

    HDFS-6047 TestPread NPE inside in DFSInputStream hedgedFetchBlockByteRange
    (stack)

    HDFS-6051. HDFS cannot run on Windows since short-circuit shared memory
    segment changes. (cmccabe)

    HDFS-5857. TestWebHDFS#testNamenodeRestart fails intermittently with NPE.
    (Mit Desai via wheat9)

    HDFS-5898. Allow NFS gateway to login/relogin from its kerberos keytab.
    (Abin Shahab via atm)

    HDFS-6057. DomainSocketWatcher.watcherThread should be marked as daemon
    thread (cmccabe)

    HDFS-6058. Fix TestHDFSCLI failures after HADOOP-8691 change.
    (Akira Ajisaka via wheat9)

    HDFS-6062. TestRetryCacheWithHA#testConcat is flaky. (Jing Zhao via wheat9)

    HDFS-6059. TestBlockReaderLocal fails if native library is not available.
    (Akira AJISAKA via Colin Patrick McCabe)

    HDFS-6084. DFSConfigKeys.DFS_BLOCKREPORT_INTERVAL_MSEC_DEFAULT is
    not updated with latest block report interval of 6 hrs.
    (Vinayakumar B via wheat9)

    HDFS-6067. TestPread.testMaxOutHedgedReadPool is flaky (cmccabe)

    HDFS-6065. HDFS zero-copy reads should return null on EOF when doing ZCR
    (cmccabe)

    HDFS-5064. Standby checkpoints should not block concurrent readers.
    (atm via wang)

    HDFS-6078. TestIncrementalBlockReports is flaky. (Arpit Agarwal)

    HDFS-6071. BlockReaderLocal doesn't return -1 on EOF when doing a
    zero-length read on a short file (cmccabe)

    HDFS-5892. TestDeleteBlockPool fails in branch-2. (Ted Yu via wheat9)

    HDFS-6077. Running slive with webhdfs on secure HA cluster fails with unkown
    host exception. (jing9)

    HDFS-6086. Fix a case where zero-copy or no-checksum reads were not allowed
    even when the block was cached (cmccabe)

    HDFS-6079. Timeout for getFileBlockStorageLocations does not work. (wang)

    HDFS-5705. TestSecondaryNameNodeUpgrade#testChangeNsIDFails may fail due
    to ConcurrentModificationException. (Ted Yu via brandonli)

    HDFS-6096. TestWebHdfsTokens may timeout. (szetszwo via Arpit Agarwal)

    HDFS-5244. TestNNStorageRetentionManager#testPurgeMultipleDirs fails.
    (Jinghui Wang via suresh)

    HDFS-6097. zero-copy reads are incorrectly disabled on file offsets above
    2GB (cmccabe)

    HDFS-6102. Lower the default maximum items per directory to fix PB fsimage
    loading. (wang)

    HDFS-6094. The same block can be counted twice towards safe mode
    threshold. (Arpit Agarwal)

    HDFS-6107. When a block can't be cached due to limited space on the
    DataNode, that block becomes uncacheable (cmccabe)

    HDFS-5516. WebHDFS does not require user name when anonymous http requests
    are disallowed. (Miodrag Radulovic via cnauroth)

    HDFS-6117. Print file path information in FileNotFoundException on INode
    ID mismatch. (suresh)

    HDFS-6099. HDFS file system limits not enforced on renames. (cnauroth)

    HDFS-6100. DataNodeWebHdfsMethods does not failover in HA mode. (Haohui Mai
    via jing9)

    HDFS-6105. NN web UI for DN list loads the same jmx page multiple times.
    (wheat9)

    HDFS-6127. WebHDFS tokens cannot be renewed in HA setup. (wheat9)

    HDFS-6140. WebHDFS cannot create a file with spaces in the name after HA
    failover changes. (cnauroth)

    HDFS-6135. In HDFS upgrade with HA setup, JournalNode cannot handle layout
    version bump when rolling back. (jing9)

    HDFS-5846. Assigning DEFAULT_RACK in resolveNetworkLocation method can break
    data resiliency. (Nikola Vujic via cnauroth)
    
    HDFS-5840. Follow-up to HDFS-5138 to improve error handling during partial
    upgrade failures. (atm, jing9 and suresh via jing9)

    HDFS-6130. NPE when upgrading namenode from fsimages older than -32.
    (wheat9)

    HDFS-6115. Call flush() for every append on block scan verification log.
    (Vinayakumar B via szetszwo)

    HDFS-5672. TestHASafeMode#testSafeBlockTracking fails in trunk. (jing9)

    HDFS-6157. Fix the entry point of OfflineImageViewer for hdfs.cmd. (wheat9)

    HDFS-6163. Fix a minor bug in the HA upgrade document. (Fengdong Yu via
    jing9)

    HDFS-6166. Change Balancer socket read timeout to 20 minutes and add
    10 seconds delay after error.  (Nathan Roberts via szetszwo)

  BREAKDOWN OF HDFS-5698 SUBTASKS AND RELATED JIRAS

    HDFS-5717. Save FSImage header in protobuf. (Haohui Mai via jing9)

    HDFS-5738. Serialize INode information in protobuf. (Haohui Mai via jing9)

    HDFS-5772. Serialize under-construction file information in FSImage. (jing9)

    HDFS-5783. Compute the digest before loading FSImage. (Haohui Mai via jing9)

    HDFS-5785. Serialize symlink in protobuf. (Haohui Mai via jing9)

    HDFS-5793. Optimize the serialization of PermissionStatus. (Haohui Mai via
    jing9)

    HDFS-5743. Use protobuf to serialize snapshot information. (jing9)

    HDFS-5774. Serialize CachePool directives in protobuf. (Haohui Mai via jing9)

    HDFS-5744. Serialize information for token managers in protobuf. (Haohui Mai
    via jing9)

    HDFS-5824. Add a Type field in Snapshot DiffEntry's protobuf definition.
    (jing9)

    HDFS-5808. Implement cancellation when saving FSImage. (Haohui Mai via jing9)

    HDFS-5826. Update the stored edit logs to be consistent with the changes in
    HDFS-5698 branch. (Haohui Mai via jing9)

    HDFS-5797. Implement offline image viewer. (Haohui Mai via jing9)

    HDFS-5771. Track progress when loading fsimage. (Haohui Mai via cnauroth)

    HDFS-5871. Use PBHelper to serialize CacheDirectiveInfoExpirationProto.
    (Haohui Mai via jing9)

    HDFS-5884. LoadDelegator should use IOUtils.readFully() to read the magic
    header. (Haohui Mai via jing9)

    HDFS-5885. Add annotation for repeated fields in the protobuf definition.
    (Haohui Mai via jing9)

    HDFS-5906. Fixing findbugs and javadoc warnings in the HDFS-5698 branch.
    (Haohui Mai via jing9)

    HDFS-5911. The id of a CacheDirective instance does not get serialized in 
    the protobuf-fsimage. (Haohui Mai via jing9)

    HDFS-5915. Refactor FSImageFormatProtobuf to simplify cross section reads.
    (Haohui Mai via cnauroth)

    HDFS-5847. Consolidate INodeReference into a separate section. (jing9)

    HDFS-5959. Fix typo at section name in FSImageFormatProtobuf.java.
    (Akira Ajisaka via suresh)

    HDFS-5981. PBImageXmlWriter generates malformed XML.
    (Haohui Mai via cnauroth)

    HDFS-6089. Standby NN while transitioning to active throws a connection
    refused error when the prior active NN process is suspended.
    (Jing Zhao via Andrew Wang)

  BREAKDOWN OF HDFS-4685 SUBTASKS AND RELATED JIRAS

    HDFS-5596. Implement RPC stubs. (Haohui Mai via cnauroth)

    HDFS-5685. Implement ACL as a INode feature. (Haohui Mai via cnauroth)

    HDFS-5618. NameNode: persist ACLs in fsimage. (Haohui Mai via cnauroth)

    HDFS-5619. NameNode: record ACL modifications to edit log.
    (Haohui Mai via cnauroth)

    HDFS-5673. Implement logic for modification of ACLs. (cnauroth)

    HDFS-5758. NameNode: complete implementation of inode modifications for
    ACLs. (Chris Nauroth via wheat9)

    HDFS-5612. NameNode: change all permission checks to enforce ACLs in
    addition to permissions. (Chris Nauroth via wheat9)

    HDFS-5613. NameNode: implement handling of ACLs in combination with
    symlinks. (Chris Nauroth via wheat9)

    HDFS-5615. NameNode: implement handling of ACLs in combination with sticky
    bit. (Chris Nauroth via wheat9)

    HDFS-5702. FsShell Cli: Add XML based End-to-End test for getfacl and
    setfacl commands. (Vinay via cnauroth)

    HDFS-5608. WebHDFS: implement ACL APIs.
    (Sachin Jose and Renil Joseph via cnauroth)

    HDFS-5614. NameNode: implement handling of ACLs in combination with
    snapshots. (cnauroth)

    HDFS-5858. Refactor common ACL test cases to be run through multiple
    FileSystem implementations. (cnauroth)

    HDFS-5860. Refactor INodeDirectory getDirectoryXFeature methods to use
    common getFeature helper method. (Jing Zhao via cnauroth)

    HDFS-5861. Add CLI test for Ls output for extended ACL marker.
    (Vinay via cnauroth)

    HDFS-5616. NameNode: implement default ACL handling. (cnauroth)

    HDFS-5899. Add configuration flag to disable/enable support for ACLs.
    (cnauroth)

    HDFS-5914. Incorporate ACLs with the changes from HDFS-5698.
    (Haohui Mai via cnauroth)

    HDFS-5625. Write end user documentation for HDFS ACLs. (cnauroth)

    HDFS-5925. ACL configuration flag must only reject ACL API calls, not ACLs
    present in fsimage or edits. (cnauroth)

    HDFS-5923. Do not persist the ACL bit in the FsPermission.
    (Haohui Mai via cnauroth)

    HDFS-5933. Optimize the FSImage layout for ACLs (Haohui Mai via cnauroth)

    HDFS-5932. Ls should display the ACL bit (Chris Nauroth via wheat9)

    HDFS-5937. Fix TestOfflineEditsViewer on HDFS-4685 branch. (cnauroth)

    HDFS-5737. Replacing only the default ACL can fail to copy unspecified base
    entries from the access ACL. (cnauroth)

    HDFS-5739. ACL RPC must allow null name or unspecified permissions in ACL
    entries. (cnauroth)

    HDFS-5799. Make audit logging consistent across ACL APIs. (cnauroth)

    HDFS-5849. Removing ACL from an inode fails if it has only a default ACL.
    (cnauroth)

    HDFS-5623. NameNode: add tests for skipping ACL enforcement when permission
    checks are disabled, user is superuser or user is member of supergroup.
    (cnauroth)

    HDFS-5908. Change AclFeature to capture list of ACL entries in an
    ImmutableList. (cnauroth)

    HDFS-6028. Print clearer error message when user attempts to delete required
    mask entry from ACL. (cnauroth)

    HDFS-6039. Uploading a File under a Dir with default acls throws "Duplicated
    ACLFeature". (cnauroth)

    HDFS-6063. TestAclCLI fails intermittently when running test 24:
    copyFromLocal. (cnauroth)

    HDFS-6069. Quash stack traces when ACLs are disabled. (cnauroth)

    HDFS-5638. HDFS implementation of FileContext API for ACLs.
    (Vinayakumar B via cnauroth)

BREAKDOWN OF HDFS-5535 ROLLING UPGRADE SUBTASKS AND RELATED JIRAS

    HDFS-5496. Make replication queue initialization asynchronous. (Vinay via
    jing9)

    HDFS-5645. Support upgrade marker in editlog streams. (szetszwo)

    HDFS-5752. Add a new DFSAdmin command to query, start and finalize rolling
    upgrade. (szetszwo)

    HDFS-5786. Support QUERY and FINALIZE actions of rolling upgrade. (szetszwo)

    HDFS-5753. Add new Namenode startup options for downgrade and rollback using
    upgrade marker. (szetszwo)

    HDFS-5835. Add a new option for starting Namenode when rolling upgrade is
    in progress. (szetszwo)

    HDFS-5754. Split LayoutVerion into NameNodeLayoutVersion and
    DataNodeLayoutVersion. (Brandon Li via szetszwo)

    HDFS-5848. Add rolling upgrade status to heartbeat response. (szetszwo)

    HDFS-5890. Avoid NPE in Datanode heartbeat. (Vinay via brandonli)

    HDFS-5869. When starting rolling upgrade or NN restarts, NN should create
    a checkpoint right before the upgrade marker.  (szetszwo)

    HDFS-5874. Should not compare DataNode current layout version with that of
    NameNode in DataStrorage. (brandonli)

    HDFS-5889. When starting rolling upgrade, create a fs image for rollback
    so that the standby namenode can create checkpoints during upgrade.
    (szetszwo & jing9)

    HDFS-5907. Add BlockPoolSliceStorage 'trash' to handle block deletions
    during rolling upgrades. (Arpit Agarwal)

    HDFS-5494. Merge Protobuf-based-FSImage code from trunk - fix build
    break after the merge. (Jing Zhao via Arpit Agarwal)

    HDFS-5585. Provide admin commands for data node upgrade (kihwal)

    HDFS-5920. Support rollback of rolling upgrade in NameNode and JournalNodes.
    (jing9)

    HDFS-5945. Add rolling upgrade information to fsimage; and disallow upgrade
    and rolling upgrade to be started simultaneously.  (szetszwo & jing9)

    HDFS-5966. Fix rollback of rolling upgrade in NameNode HA setup.  (jing9
    via szetszwo)

    HDFS-5974. Fix compilation error, NameNodeLayoutVersion and
    DataNodeLayoutVersion after merge from trunk.  (szetszwo)

    HDFS-5963. TestRollingUpgrade#testSecondaryNameNode causes subsequent
    tests to fail. (szetszwo via Arpit Agarwal)

    HDFS-5976. Create unit tests for downgrade and finalize rolling upgrade.
    (Haohui Mai via Arpit Agarwal)

    HDFS-5980. Rollback does not need to load edits.  (jing9 via szetszwo)

    HDFS-5984. Fix TestEditLog and TestStandbyCheckpoints.  (jing9 via szetszwo)

    HDFS-5985. SimulatedFSDataset#disableAndPurgeTrashStorage should not throw
    UnsupportedOperationException. (jing9 via kihwal)

    HDFS-5987. Fix findbugs warnings in Rolling Upgrade branch. (seztszwo via
    Arpit Agarwal)

    HDFS-5992. Fix NPE in MD5FileUtils and update editsStored for
    TestOfflineEditsViewer.  (szetszwo)

    HDFS-5994. Fix TestDataNodeRollingUpgrade.  (Arpit Agarwal via szetszwo)

    HDFS-5999. Do not create rollback fsimage when it already exists. (jing9)

    HDFS-6005. Simplify Datanode rollback and downgrade. (Suresh Srinivas via
    Arpit Agarwal)

    HDFS-6004. Change DFSAdmin for rolling upgrade commands. (szetszwo via
    Arpit Agarwal)

    HDFS-5583. Make DN send an OOB Ack on shutdown before restarting. (kihwal)

    HDFS-5778. Add rolling upgrade user document. (szetszwo)

    HDFS-6003. Add the new -rollingUpgrade startup option to the namenode
    usage message. (Vinayakumar B via szetszwo)

    HDFS-6014. Fix findbug warnings introduced by HDFS-5583. (kihwal)

    HDFS-6015. Fix TestBlockRecovery
    #testRaceBetweenReplicaRecoveryAndFinalizeBlock. (kihwal)

    HDFS-5924. Utilize OOB upgrade message processing for writes. (kihwal)

    HDFS-5498. Improve datanode startup time. (kihwal)

    HDFS-6000. Avoid saving namespace when starting rolling upgrade. (jing9)

    HDFS-6017. Query the status of rolling upgrade in the preparation stage in
    TestRollingUpgrade and TestRollingUpgradeRollback. (Haohui Mai via
    Arpit Agarwal)

    HDFS-6020. Fix the five findbugs warnings. (kihwal)

    HDFS-6019. Standby NN might not checkpoint when processing the rolling
    upgrade marker. (Haohui Mai via jing9)

    HDFS-6023. Test whether the standby NN continues to checkpoint after the
    prepare stage. (Haohui Mai via jing9)

    HDFS-6024. Test whether the NN will reject the downgrade if it has a
    fsimage from a newer release. (Haohui Mai via jing9)

    HDFS-6026. Fix TestDFSUpgrade and TestDataNodeRollingUpgrade.
    (jing9 via szetszwo)

    HDFS-6029. Secondary NN fails to checkpoint after -rollingUpgrade prepare.
    (jing9)

    HDFS-6032. -rollingUpgrade query hits NPE after the NN restarts. (Haohui Mai
    via jing9)

    HDFS-6031. Add back the "-rollingUpgrade started" namenode startup option;
    otherwise, namenode cannot start when the layout version is changed.
    (szetszwo)

    HDFS-6034. Use DataNodeLayoutVersion for DN registration check and do not
    verify layout version if there is a rolling upgrade in progress.  (szetszwo)

    HDFS-6013. add rollingUpgrade information to latest UI.
    (Vinayakumar B via wheat9)

    HDFS-6042. Fix rolling upgrade documentation and error messages. (szetszwo
    via Arpit Agarwal)

    HDFS-6041. Downgrade/Finalize should rename the rollback image instead of
    purging it. (jing9)

    HDFS-6060. NameNode should not check DataNode layout version (brandonli)

    HDFS-6076. DataNode with SimulatedDataSet should not create
    DatanodeRegistration with namenode layout version and namenode node type.
    (szetszwo)

    HDFS-6038. Allow JournalNode to handle editlog produced by new release with
    future layoutversion. (jing9)

    HDFS-4564. Ensure webhdfs returns correct HTTP response codes for denied
    operations. (daryn via acmurthy)

Release 2.3.1 - UNRELEASED

  INCOMPATIBLE CHANGES

  NEW FEATURES

  IMPROVEMENTS

  OPTIMIZATIONS

  BUG FIXES 

Release 2.3.0 - 2014-02-18

  INCOMPATIBLE CHANGES

  NEW FEATURES

    HDFS-5122. Support failover and retry in WebHdfsFileSystem for NN HA.
    (Haohui Mai via jing9)

    HDFS-4953. Enable HDFS local reads via mmap.
    (Colin Patrick McCabe via wang).

    HDFS-5342. Provide more information in the FSNamesystem JMX interfaces.
    (Haohui Mai via jing9)

    HDFS-5334. Implement dfshealth.jsp in HTML pages. (Haohui Mai via jing9)

    HDFS-5379. Update links to datanode information in dfshealth.html. (Haohui
    Mai via jing9)

    HDFS-5382. Implement the UI of browsing filesystems in HTML 5 page. (Haohui
    Mai via jing9)

    HDFS-3987. Support webhdfs over HTTPS. (Haohui Mai via jing9)

    HDFS-5444. Choose default web UI based on browser capabilities. (Haohui Mai
    via jing9)

    HDFS-5514. FSNamesystem's fsLock should allow custom implementation (daryn)

    HDFS-2832. Heterogeneous Storages support in HDFS phase 1 - treat DataNode
    as a collection of storages (see breakdown of tasks below for features and
    contributors).

    HDFS-5784. reserve space in edit log header and fsimage header for feature
    flag section (cmccabe)

    HDFS-5703. Add support for HTTPS and swebhdfs to HttpFS. (tucu)

    HDFS-4949. Centralized cache management in HDFS. (wang and cmccabe)

  IMPROVEMENTS

    HDFS-5360. Improvement of usage message of renameSnapshot and
    deleteSnapshot. (Shinichi Yamashita via wang)

    HDFS-5331. make SnapshotDiff.java to a o.a.h.util.Tool interface implementation. 
    (Vinayakumar B via umamahesh)

    HDFS-4657.  Limit the number of blocks logged by the NN after a block
    report to a configurable value.  (Aaron T. Myers via Colin Patrick
    McCabe)

    HDFS-5344. Make LsSnapshottableDir as Tool interface implementation. (Sathish via umamahesh)

    HDFS-5544. Adding Test case For Checking dfs.checksum type as NULL value. (Sathish via umamahesh)

    HDFS-5568. Support includeSnapshots option with Fsck command. (Vinayakumar B via umamahesh)

    HDFS-4983. Numeric usernames do not work with WebHDFS FS. (Yongjun Zhang via
    jing9)

    HDFS-5592. statechangeLog of completeFile should be logged only in case of success. 
    (Vinayakumar via umamahesh)

    HDFS-5662. Can't decommission a DataNode due to file's replication factor
    larger than the rest of the cluster size. (brandonli)

    HDFS-5068. Convert NNThroughputBenchmark to a Tool to allow generic options.
    (shv)

    HDFS-5675. Add Mkdirs operation to NNThroughputBenchmark.
    (Plamen Jeliazkov via shv)

    HDFS-5677. Need error checking for HA cluster configuration.
    (Vincent Sheffer via cos)

    HDFS-5825. Use FileUtils.copyFile() to implement DFSTestUtils.copyFile().
    (Haohui Mai via Arpit Agarwal)

    HDFS-5267. Remove volatile from LightWeightHashSet. (Junping Du via llu)

    HDFS-4278. Log an ERROR when DFS_BLOCK_ACCESS_TOKEN_ENABLE config is
    disabled but security is turned on. (Kousuke Saruta via harsh)

    HDFS-5004. Add additional JMX bean for NameNode status data
    (Trevor Lorimer via cos)

    HDFS-4994. Audit log getContentSummary() calls. (Robert Parker via kihwal)

    HDFS-5144. Document time unit to NameNodeMetrics. (Akira Ajisaka via
    suresh)

    HDFS-4491. Parallel testing HDFS. (Andrey Klochkov via cnauroth)

    HDFS-4879. Add "blocked ArrayList" collection to avoid CMS full GCs
    (Todd Lipcon via Colin Patrick McCabe)

    HDFS-4096. Add snapshot information to namenode WebUI. (Haohui Mai via 
    jing9)

    HDFS-5188. In BlockPlacementPolicy, reduce the number of chooseTarget(..)
    methods; replace HashMap with Map in parameter declarations and cleanup
    some related code.  (szetszwo)

    HDFS-5207. In BlockPlacementPolicy.chooseTarget(..), change the writer
    and the excludedNodes parameter types respectively to Node and Set.
    (Junping Du via szetszwo)

    HDFS-5240. Separate formatting from logging in the audit logger API (daryn)

    HDFS-5191. Revisit zero-copy API in FSDataInputStream to make it more
    intuitive.  (Contributed by Colin Patrick McCabe)

    HDFS-5260. Merge zero-copy memory-mapped HDFS client reads to trunk and
    branch-2. (cnauroth)

    HDFS-4517. Cover class RemoteBlockReader with unit tests. (Vadim Bondarev
    and Dennis Y via kihwal)

    HDFS-4512. Cover package org.apache.hadoop.hdfs.server.common with tests.
    (Vadim Bondarev via kihwal)

    HDFS-4510. Cover classes ClusterJspHelper/NamenodeJspHelper with unit
    tests. (Andrey Klochkov via kihwal)

    HDFS-5323.  Remove some deadcode in BlockManager (Colin Patrick McCabe)

    HDFS-5338. Add a conf to disable hostname check in datanode registration.
    (szetszwo)

    HDFS-5130. Add test for snapshot related FsShell and DFSAdmin commands.
    (Binglin Chang via jing9)

    HDFS-5374. Remove deadcode in DFSOutputStream. (suresh)

    HDFS-4511. Cover package org.apache.hadoop.hdfs.tools with unit test
    (Andrey Klochkov via jeagles)

    HDFS-4885. Improve the verifyBlockPlacement() API in BlockPlacementPolicy.
    (Junping Du via szetszwo)

    HDFS-5363. Refactor WebHdfsFileSystem: move SPENGO-authenticated connection
    creation to URLConnectionFactory. (Haohui Mai via jing9)

    HDFS-5436. Move HsFtpFileSystem and HFtpFileSystem into org.apache.hdfs.web
    (Haohui Mai via Arpit Agarwal)

    HDFS-5371. Let client retry the same NN when 
    "dfs.client.test.drop.namenode.response.number" is enabled. (jing9)

    HDFS-5467. Remove tab characters in hdfs-default.xml.
    (Shinichi Yamashita via Andrew Wang)

    HDFS-5495. Remove further JUnit3 usages from HDFS.
    (Jarek Jarcec Cecho via wang)

    HDFS-5325. Remove WebHdfsFileSystem#ConnRunner. (Haohui Mai via jing9) 

    HDFS-5488. Clean up TestHftpURLTimeout. (Haohui Mai via jing9)

    HDFS-5440. Extract the logic of handling delegation tokens in HftpFileSystem 
    to the TokenAspect class. (Haohui Mai via jing9)

    HDFS-5487. Introduce unit test for TokenAspect. (Haohui Mai via jing9)

    HDFS-4995. Make getContentSummary less expensive. (kihwal)

    HDFS-5506. Use URLConnectionFactory in DelegationTokenFetcher. (Haohui Mai
    via jing9)

    HDFS-5489. Use TokenAspect in WebHDFSFileSystem. (Haohui Mai via jing9)

    HDFS-5393. Serve bootstrap and jQuery locally. (Haohui Mai via jing9)

    HDFS-5073. TestListCorruptFileBlocks fails intermittently. (Arpit Agarwal)

    HDFS-1386. TestJMXGet fails in jdk7 (jeagles)

    HDFS-5532. Enable the webhdfs by default to support new HDFS web UI. (Vinay
    via jing9)
    
    HDFS-5525. Inline dust templates for new Web UI. (Haohui Mai via jing9)

    HDFS-5561. FSNameSystem#getNameJournalStatus() in JMX should return plain 
    text instead of HTML. (Haohui Mai via jing9)

    HDFS-5581. NameNodeFsck should use only one instance of
    BlockPlacementPolicy. (vinay via cmccabe)

    HDFS-5633. Improve OfflineImageViewer to use less memory. (jing9)

    HDFS-5023. TestSnapshotPathINodes.testAllowSnapshot is failing with jdk7
    (Mit Desai via jeagles)

    HDFS-5637. Try to refeatchToken while local read InvalidToken occurred.
    (Liang Xie via junping_du)

    HDFS-5652. Refactor invalid block token exception handling in DFSInputStream.
    (Liang Xie via junping_du)

    HDFS-5350. Name Node should report fsimage transfer time as a metric.
    (Jimmy Xiang via wang)

    HDFS-5538. URLConnectionFactory should pick up the SSL related configuration 
    by default. (Haohui Mai via jing9)

    HDFS-5545. Allow specifying endpoints for listeners in HttpServer. (Haohui
    Mai via jing9)

    HDFS-5536. Implement HTTP policy for Namenode and DataNode. (Haohui Mai via
    jing9)

    HDFS-5312. Generate HTTP / HTTPS URL in DFSUtil#getInfoServer() based on the 
    configured http policy. (Haohui Mai via jing9)

    HDFS-5629. Support HTTPS in JournalNode and SecondaryNameNode. 
    (Haohui Mai via jing9)    

    HDFS-5674. Editlog code cleanup: remove @SuppressWarnings("deprecation") in
    FSEditLogOp; change FSEditLogOpCodes.fromByte(..) to be more efficient; and
    change Some fields in FSEditLog to final.  (szetszwo)

    HDFS-5634. Allow BlockReaderLocal to switch between checksumming and not
    (cmccabe)

    HDFS-5663 make the retry time and interval value configurable in openInfo()
    (Liang Xie via stack)

    HDFS-5540. Fix intermittent failure in TestBlocksWithNotEnoughRacks.
    (Binglin Chang via junping_du)

    HDFS-2933. Improve DataNode Web UI Index Page. (Vivek Ganesan via
    Arpit Agarwal)

    HDFS-5695. Clean up TestOfflineEditsViewer and OfflineEditsViewerHelper.
    (Haohui Mai via jing9)

    HDFS-5220. Expose group resolution time as metric (jxiang via cmccabe)

    HDFS-5762. BlockReaderLocal doesn't return -1 on EOF when doing zero-length
    reads (Colin Patrick McCabe)

    HDFS-5766. In DFSInputStream, do not add datanode to deadNodes after
    InvalidEncryptionKeyException in fetchBlockByteRange (Liang Xie via Colin
    Patrick McCabe)

    HDFS-5704. Change OP_UPDATE_BLOCKS with a new OP_ADD_BLOCK. (jing9)

    HDFS-5434. Change block placement policy constructors from package private
    to protected. (Buddy Taylor via Arpit Agarwal)

    HDFS-5788. listLocatedStatus response can be very large. (Nathan Roberts
    via kihwal)

    HDFS-5841. Update HDFS caching documentation with new changes. (wang)

  OPTIMIZATIONS

    HDFS-5239.  Allow FSNamesystem lock fairness to be configurable (daryn)

    HDFS-5341. Reduce fsdataset lock duration during directory scanning.
    (Qus-Jiawei via kihwal)

    HDFS-5681. renewLease should not hold fsn write lock. (daryn via Kihwal)

    HDFS-5241. Provide alternate queuing audit logger to reduce logging
    contention (daryn)

  BUG FIXES

    HDFS-5307. Support both HTTP and HTTPS in jsp pages (Haohui Mai via
    brandonli)

    HDFS-5291. Standby namenode after transition to active goes into safemode.
    (jing9)

    HDFS-5317. Go back to DFS Home link does not work on datanode webUI
    (Haohui Mai via brandonli)

    HDFS-5316. Namenode ignores the default https port (Haohui Mai via
    brandonli)

    HDFS-5281. COMMIT request should not block. (brandonli)

    HDFS-5337. should do hsync for a commit request even there is no pending
    writes (brandonli)

    HDFS-5335. Hive query failed with possible race in dfs output stream.
    (Haohui Mai via suresh)

    HDFS-5322. HDFS delegation token not found in cache errors seen on secure HA 
    clusters. (jing9)

    HDFS-5329. Update FSNamesystem#getListing() to handle inode path in startAfter
    token. (brandonli)

    HDFS-5330. fix readdir and readdirplus for large directories (brandonli)

    HDFS-5370. Typo in Error Message: different between range in condition
    and range in error message. (Kousuke Saruta via suresh)

    HDFS-5365. Fix libhdfs compile error on FreeBSD9. (Radim Kolar via cnauroth)
    
    HDFS-5347. Add HDFS NFS user guide. (brandonli)

    HDFS-5403. WebHdfs client cannot communicate with older WebHdfs servers
    post HDFS-5306. (atm)

    HDFS-5171. NFS should create input stream for a file and try to share it
    with multiple read requests. (Haohui Mai via brandonli)

    HDFS-5413. hdfs.cmd does not support passthrough to any arbitrary class.
    (cnauroth)

    HDFS-5433. When reloading fsimage during checkpointing, we should clear
    existing snapshottable directories. (Aaron T. Myers via wang)

    HDFS-5432. TestDatanodeJsp fails on Windows due to assumption that loopback
    address resolves to host name localhost. (cnauroth)

    HDFS-5065. TestSymlinkHdfsDisable fails on Windows. (ivanmi)

    HDFS-4633 TestDFSClientExcludedNodes fails sporadically if excluded nodes
    cache expires too quickly  (Chris Nauroth via Sanjay)

    HDFS-5037. Active NN should trigger its own edit log rolls (wang)

    HDFS-5035.  getFileLinkStatus and rename do not correctly check permissions
    of symlinks.  (Andrew Wang via Colin Patrick McCabe)

    HDFS-5456. NameNode startup progress creates new steps if caller attempts to
    create a counter for a step that doesn't already exist.  (cnauroth)

    HDFS-5458. Datanode failed volume threshold ignored if exception is thrown
    in getDataDirsFromURIs. (Mike Mellenthin via wang)

    HDFS-5252. Stable write is not handled correctly in someplace. (brandonli)

    HDFS-5364. Add OpenFileCtx cache. (brandonli)

    HDFS-5469. Add configuration property for the sub-directroy export path
    (brandonli)

    HDFS-5519. COMMIT handler should update the commit status after sync
    (brandonli)

    HDFS-5372. In FSNamesystem, hasReadLock() returns false if the current thread 
    holds the write lock (VinayaKumar B via umamahesh)

    HDFS-4516. Client crash after block allocation and NN switch before lease recovery for 
    the same file can cause readers to fail forever (VinaayKumar B via umamahesh)

    HDFS-5014. Process register commands with out holding BPOfferService lock. 
    (Vinaykumar B via umamahesh)

    HDFS-5288. Close idle connections in portmap (Haohui Mai via brandonli)

    HDFS-5407. Fix typos in DFSClientCache (Haohui Mai via brandonli)

    HDFS-5548. Use ConcurrentHashMap in portmap (Haohui Mai via brandonli)

    HDFS-5577. NFS user guide update (brandonli)

    HDFS-5563. NFS gateway should commit the buffered data when read request comes
    after write to the same file (brandonli)

    HDFS-4997. libhdfs doesn't return correct error codes in most cases (cmccabe)

    HDFS-5587. add debug information when NFS fails to start with duplicate user
    or group names (brandonli)

    HDFS-5590. Block ID and generation stamp may be reused when persistBlocks is 
    set to false. (jing9)

    HDFS-5353. Short circuit reads fail when dfs.encrypt.data.transfer is 
    enabled. (Colin Patrick McCabe via jing9)

    HDFS-5283. Under construction blocks only inside snapshots should not be
    counted in safemode threshhold.  (Vinay via szetszwo)

    HDFS-5257. addBlock() retry should return LocatedBlock with locations else client 
    will get AIOBE. (Vinay via jing9)

    HDFS-5427. Not able to read deleted files from snapshot directly under 
    snapshottable dir after checkpoint and NN restart. (Vinay via jing9)

    HDFS-5443. Delete 0-sized block when deleting an under-construction file that 
    is included in snapshot. (jing9)

    HDFS-5476. Snapshot: clean the blocks/files/directories under a renamed 
    file/directory while deletion. (jing9)

    HDFS-5425. Renaming underconstruction file with snapshots can make NN failure on 
    restart. (jing9 and Vinay)

    HDFS-5474. Deletesnapshot can make Namenode in safemode on NN restarts. 
    (Sathish via jing9)

    HDFS-5504. In HA mode, OP_DELETE_SNAPSHOT is not decrementing the safemode threshold, 
    leads to NN safemode. (Vinay via jing9)

    HDFS-5428. Under construction files deletion after snapshot+checkpoint+nn restart 
    leads nn safemode. (jing9)

    HDFS-5074. Allow starting up from an fsimage checkpoint in the middle of a
    segment. (Todd Lipcon via atm)

    HDFS-4201. NPE in BPServiceActor#sendHeartBeat. (jxiang via cmccabe)

    HDFS-5666. Fix inconsistent synchronization in BPOfferService (jxiang via cmccabe)
    
    HDFS-5657. race condition causes writeback state error in NFS gateway (brandonli)

    HDFS-5661. Browsing FileSystem via web ui, should use datanode's fqdn instead of ip 
    address. (Benoy Antony via jing9)

    HDFS-5582. hdfs getconf -excludeFile or -includeFile always failed (sathish
    via cmccabe)

    HDFS-5671. Fix socket leak in DFSInputStream#getBlockReader. (JamesLi via umamahesh) 

    HDFS-5649. Unregister NFS and Mount service when NFS gateway is shutting down.
    (brandonli)

    HDFS-5789. Some of snapshot APIs missing checkOperation double check in fsn. (umamahesh)

    HDFS-5343. When cat command is issued on snapshot files getting unexpected result.
    (Sathish via umamahesh)

    HDFS-5297. Fix dead links in HDFS site documents. (Akira Ajisaka via
    Arpit Agarwal)

    HDFS-5830. WebHdfsFileSystem.getFileBlockLocations throws
    IllegalArgumentException when accessing another cluster. (Yongjun Zhang via
    Colin Patrick McCabe)

    HDFS-5833. Fix SecondaryNameNode javadoc. (Bangtao Zhou via Arpit Agarwal)

    HDFS-5844. Fix broken link in WebHDFS.apt.vm. (Akira Ajisaka via
    Arpit Agarwal)

    HDFS-5034.  Remove debug prints from GetFileLinkInfo (Andrew Wang via Colin
    Patrick McCabe)

    HDFS-4816. transitionToActive blocks if the SBN is doing checkpoint image
    transfer. (Andrew Wang)

    HDFS-5164.  deleteSnapshot should check if OperationCategory.WRITE is
    possible before taking write lock.  (Colin Patrick McCabe)

    HDFS-5170. BlockPlacementPolicyDefault uses the wrong classname when
    alerting to enable debug logging. (Andrew Wang)

    HDFS-5031. BlockScanner scans the block multiple times. (Vinay via Arpit
    Agarwal)

    HDFS-5266. ElasticByteBufferPool#Key does not implement equals. (cnauroth)

    HDFS-5352. Server#initLog() doesn't close InputStream in httpfs. (Ted Yu via
    jing9)

    HDFS-4376. Fix race conditions in Balancer.  (Junping Du via szetszwo)

    HDFS-5375. hdfs.cmd does not expose several snapshot commands. (cnauroth)

    HDFS-5336. DataNode should not output 'StartupProgress' metrics.
    (Akira Ajisaka via cnauroth)

    HDFS-5400.  DFS_CLIENT_MMAP_CACHE_THREAD_RUNS_PER_TIMEOUT constant is set
    to the wrong value.  (Colin Patrick McCabe)

    HDFS-5075. httpfs-config.sh calls out incorrect env script name
    (Timothy St. Clair via stevel)

    HDFS-5438. Flaws in block report processing can cause data loss. (kihwal)

    HDFS-5502. Fix HTTPS support in HsftpFileSystem. (Haohui Mai via jing9)

    HDFS-5552. Fix wrong information of "Cluster summay" in dfshealth.html.
    (Haohui Mai via jing9)

    HDFS-5533. Symlink delete/create should be treated as DELETE/CREATE in snapshot diff 
    report. (Binglin Chang via jing9)

    HDFS-5580. Fix infinite loop in Balancer.waitForMoveCompletion.
    (Binglin Chang via junping_du)

    HDFS-5676. fix inconsistent synchronization of CachingStrategy (cmccabe)

    HDFS-5691. Fix typo in ShortCircuitLocalRead document.
    (Akira Ajisaka via suresh)

    HDFS-5690. DataNode fails to start in secure mode when dfs.http.policy equals to 
    HTTP_ONLY. (Haohui Mai via jing9)

    HDFS-5449. WebHdfs compatibility broken between 2.2 and 1.x / 23.x (kihwal)

    HDFS-5756. hadoopRzOptionsSetByteBufferPool does not accept NULL argument,
    contrary to docs. (cmccabe via wang)

    HDFS-5747. Fix NPEs in BlockManager. (Arpit Agarwal)

    HDFS-5710. FSDirectory#getFullPathName should check inodes against null.
    (Uma Maheswara Rao G via jing9)

    HDFS-5579. Under construction files make DataNode decommission take very long
    hours. (zhaoyunjiong via jing9)

    HDFS-5777. Update LayoutVersion for the new editlog op OP_ADD_BLOCK. (jing9)

    HDFS-5800. Fix a typo in DFSClient.renewLease().  (Kousuke Saruta
    via szetszwo)

    HDFS-5748. Too much information shown in the dfs health page.
    (Haohui Mai via brandonli)

    HDFS-5806. balancer should set SoTimeout to avoid indefinite hangs.
    (Nathan Roberts via Andrew Wang).

    HDFS-5728. Block recovery will fail if the metafile does not have crc 
    for all chunks of the block (Vinay via kihwal)

    HDFS-5845. SecondaryNameNode dies when checkpointing with cache pools.
    (wang)

    HDFS-5842. Cannot create hftp filesystem when using a proxy user ugi and a doAs 
    on a secure cluster. (jing9)

    HDFS-5399. Revisit SafeModeException and corresponding retry policies.
    (Jing Zhao via todd)

    HDFS-5876. SecureDataNodeStarter does not pick up configuration in 
    hdfs-site.xml. (Haohui Mai via jing9)

    HDFS-5873. dfs.http.policy should have higher precedence over dfs.https.enable.
    (Haohui Mai via jing9)

    HDFS-5837. dfs.namenode.replication.considerLoad should consider
    decommissioned nodes. (Tao Luo via shv)

    HDFS-5921. Cannot browse file system via NN web UI if any directory has
    the sticky bit set. (atm)

  BREAKDOWN OF HDFS-2832 SUBTASKS AND RELATED JIRAS

    HDFS-4985. Add storage type to the protocol and expose it in block report
    and block locations. (Arpit Agarwal)

    HDFS-5115. Make StorageID a UUID. (Arpit Agarwal)

    HDFS-5000. DataNode configuration should allow specifying storage type.
    (Arpit Agarwal)

    HDFS-4987. Namenode changes to track multiple storages per datanode.
    (szetszwo)

    HDFS-5154. Fix TestBlockManager and TestDatanodeDescriptor after HDFS-4987.
    (Junping Du via szetszwo)

    HDFS-5009. Include storage information in the LocatedBlock.  (szetszwo)

    HDFS-5134. Move blockContentsStale, heartbeatedSinceFailover and
    firstBlockReport from DatanodeDescriptor to DatanodeStorageInfo; and
    fix a synchronization problem in DatanodeStorageInfo.  (szetszwo)

    HDFS-5157. Add StorageType to FsVolume.  (Junping Du via szetszwo)

    HDFS-4990. Change BlockPlacementPolicy to choose storages instead of
    datanodes.  (szetszwo)

    HDFS-5232. Protocol changes to transmit StorageUuid. (Arpit Agarwal)

    HDFS-5233. Use Datanode UUID to identify Datanodes. (Arpit Agarwal)

    HDFS-5222. Move block schedule information from DatanodeDescriptor to
    DatanodeStorageInfo.  (szetszwo)

    HDFS-4988. Datanode must support all the volumes as individual storages.
    (Arpit Agarwal)

    HDFS-5377. Heartbeats from Datandode should include one storage report
    per storage directory. (Arpit Agarwal)

    HDFS-5398. NameNode changes to process storage reports per storage
    directory. (Arpit Agarwal)

    HDFS-5390. Send one incremental block report per storage directory.
    (Arpit Agarwal)

    HDFS-5401. Fix NPE in Directory Scanner. (Arpit Agarwal)

    HDFS-5417. Fix storage IDs in PBHelper and UpgradeUtilities.  (szetszwo)

    HDFS-5214. Fix NPEs in BlockManager and DirectoryScanner. (Arpit Agarwal)

    HDFS-5435. File append fails to initialize storageIDs. (Junping Du via
    Arpit Agarwal)

    HDFS-5437. Fix TestBlockReport and TestBPOfferService failures. (Arpit
    Agarwal)

    HDFS-5447. Fix TestJspHelper. (Arpit Agarwal)

    HDFS-5452. Fix TestReplicationPolicy and TestBlocksScheduledCounter.

    HDFS-5448. Datanode should generate its ID on first registration. (Arpit
    Agarwal)

    HDFS-5448. Fix break caused by previous checkin for HDFS-5448. (Arpit
    Agarwal)

    HDFS-5455. NN should update storageMap on first heartbeat. (Arpit Agarwal)

    HDFS-5457. Fix TestDatanodeRegistration, TestFsck and TestAddBlockRetry.
    (Contributed by szetszwo)

    HDFS-5466. Update storage IDs when the pipeline is updated. (Contributed
    by szetszwo)

    HDFS-5439. Fix TestPendingReplication. (Contributed by Junping Du, Arpit
    Agarwal)

    HDFS-5470. Add back trunk's reportDiff algorithm to the branch.
    (Contributed by szetszwo)

    HDFS-5472. Fix TestDatanodeManager, TestSafeMode and
    TestNNThroughputBenchmark (Contributed by szetszwo)

    HDFS-5475. NN incorrectly tracks more than one replica per DN. (Arpit
    Agarwal)

    HDFS-5481. Fix TestDataNodeVolumeFailure in branch HDFS-2832. (Contributed
    by Junping Du)

    HDFS-5480. Update Balancer for HDFS-2832. (Contributed by szetszwo)

    HDFS-5486. Fix TestNameNodeMetrics for HDFS-2832. (Arpit Agarwal)

    HDFS-5491. Update editsStored for HDFS-2832. (Arpit Agarwal)

    HDFS-5494. Fix findbugs warnings for HDFS-2832. (Arpit Agarwal)

    HDFS-5508. Fix compilation error after merge. (Contributed by szetszwo)

    HDFS-5501. Fix pendingReceivedRequests tracking in BPServiceActor. (Arpit
    Agarwal)

    HDFS-5510. Fix a findbug warning in DataStorage.java on HDFS-2832 branch.
    (Junping Du via Arpit Agarwal)
 
    HDFS-5515. Fix TestDFSStartupVersions for HDFS-2832. (Arpit Agarwal)

    HDFS-5527. Fix TestUnderReplicatedBlocks on branch HDFS-2832. (Arpit
    Agarwal)

    HDFS-5547. Fix build break after merge from trunk to HDFS-2832. (Arpit
    Agarwal)

    HDFS-5542. Fix TODO and clean up the code in HDFS-2832. (Contributed by
    szetszwo)

    HDFS-5559. Fix TestDatanodeConfig in HDFS-2832. (Contributed by szetszwo)

    HDFS-5484. StorageType and State in DatanodeStorageInfo in NameNode is
    not accurate. (Eric Sirianni via Arpit Agarwal)

    HDFS-5648. Get rid of FsDatasetImpl#perVolumeReplicaMap. (Arpit Agarwal)

    HDFS-5406. Send incremental block reports for all storages in a
    single call. (Arpit Agarwal)

    HDFS-5454. DataNode UUID should be assigned prior to FsDataset
    initialization. (Arpit Agarwal)

    HDFS-5667. Include DatanodeStorage in StorageReport. (Arpit Agarwal)

  BREAKDOWN OF HDFS-4949 SUBTASKS AND RELATED JIRAS

    HDFS-5049.  Add JNI mlock support.  (Andrew Wang via Colin Patrick McCabe)

    HDFS-5051.  Propagate cache status information from the DataNode to the
    NameNode  (Andrew Wang via Colin Patrick McCabe)

    HDFS-5052. Add cacheRequest/uncacheRequest support to NameNode.
    (Contributed by Colin Patrick McCabe.)

    HDFS-5050.  Add DataNode support for mlock and munlock  (contributed by
    Andrew Wang)

    HDFS-5141. Add cache status information to datanode heartbeat. (Contributed
    by Andrew Wang)

    HDFS-5121.  Add RPCs for creating and manipulating cache pools.
    (Contributed by Colin Patrick McCabe)

    HDFS-5163. Miscellaneous cache pool RPC fixes (Contributed by Colin Patrick
    McCabe)

    HDFS-5169. hdfs.c: translateZCRException: null pointer deref when
    translating some exceptions (Contributed by Colin Patrick McCabe)

    HDFS-5120. Add command-line support for manipulating cache pools. (cmccabe)

    HDFS-5158. Add command-line support for manipulating cache directives.
    (cmccabe)

    HDFS-5198. NameNodeRpcServer must not send back DNA_FINALIZE in reply to a
    cache report. (cmccabe)

    HDFS-5195. Prevent passing null pointer to mlock and munlock. Contributed
    by Chris Nauroth.

    HDFS-5053. NameNode should invoke DataNode APIs to coordinate caching.
    (Andrew Wang)

    HDFS-5201. NativeIO: consolidate getrlimit into NativeIO#getMemlockLimit.
    (Contributed by Colin Patrick McCabe)

    HDFS-5197. Document dfs.cachereport.intervalMsec in hdfs-default.xml.
    Contributed by Chris Nauroth.

    HDFS-5210. Fix some failing unit tests on HDFS-4949 branch. (Contributed by
    Andrew Wang)

    HDFS-5213. Separate PathBasedCacheEntry and PathBasedCacheDirectiveWithId.
    Contributed by Colin Patrick McCabe.

    HDFS-5236. Change PathBasedCacheDirective APIs to be a single value rather
    than batch. (Contributed by Andrew Wang)

    HDFS-5119. Persist CacheManager state in the edit log. (Contributed by
    Andrew Wang)

    HDFS-5190. Move cache pool related CLI commands to CacheAdmin. (Contributed
    by Andrew Wang)

    HDFS-5309. Fix failing caching unit tests. (Andrew Wang)

    HDFS-5314.  Do not expose CachePool type in AddCachePoolOp (Colin Patrick
    McCabe)

    HDFS-5304. Expose if a block replica is cached in getFileBlockLocations.
    (Contributed by Andrew Wang)

    HDFS-5224. Refactor PathBasedCache* methods to use a Path rather than a
    String. Contributed by Chris Nauroth.

    HDFS-5348. Fix error message when dfs.datanode.max.locked.memory is
    improperly configured. (Contributed by Colin Patrick McCabe)

    HDFS-5349. DNA_CACHE and DNA_UNCACHE should be by blockId only (cmccabe)

    HDFS-5358. Add replication field to PathBasedCacheDirective. (Contributed
    by Colin Patrick McCabe)

    HDFS-5359. Allow LightWeightGSet#Iterator to remove elements. (Contributed
    by Colin Patrick McCabe)

    HDFS-5373. hdfs cacheadmin -addDirective short usage does not mention
    -replication parameter. Contributed by Chris Nauroth.

    HDFS-5096. Automatically cache new data added to a cached path (contributed
    by Colin Patrick McCabe)

    HDFS-5383. fix broken caching unit tests (Andrew Wang)

    HDFS-5388. Loading fsimage fails to find cache pools during namenode
    startup (Chris Nauroth via Colin Patrick McCabe)

    HDFS-5203. Concurrent clients that add a cache directive on the same path
    may prematurely uncache each other.  (Chris Nauroth via Colin Patrick McCabe)

    HDFS-5378. In CacheReport, don't send genstamp and length on the wire
    (Contributed by Colin Patrick McCabe)

    HDFS-5385. Caching RPCs are AtMostOnce, but do not persist client ID and
    call ID to edit log.  (Chris Nauroth via Colin Patrick McCabe)

    HDFS-5404 Resolve regressions in Windows compatibility on HDFS-4949 branch.
    Contributed by Chris Nauroth.

    HDFS-5405. Fix possible RetryCache hang for caching RPC handlers in
    FSNamesystem. (Contributed by Andrew Wang)

    HDFS-5419. Fixup test-patch.sh warnings on HDFS-4949 branch. (wang)

    HDFS-5386. Add feature documentation for datanode caching. Contributed by
    Colin Patrick McCabe.

    HDFS-5468. CacheAdmin help command does not recognize commands  (Stephen
    Chu via Colin Patrick McCabe)

    HDFS-5326. add modifyDirective to cacheAdmin (cmccabe)

    HDFS-5394: Fix race conditions in DN caching and uncaching (cmccabe)

    HDFS-5320. Add datanode caching metrics. Contributed by Andrew Wang.

    HDFS-5482. DistributedFileSystem#listPathBasedCacheDirectives must support
    relative paths. Contributed by Colin Patrick McCabe.

    HDFS-5471. CacheAdmin -listPools fails when user lacks permissions to view
    all pools (Andrew Wang via Colin Patrick McCabe)

    HDFS-5450. better API for getting the cached blocks locations. Contributed
    by Andrew Wang.

    HDFS-5485. add command-line support for modifyDirective (cmccabe)

    HDFS-5366. recaching improvements (cmccabe)

    HDFS-5520. loading cache path directives from edit log doesnt update
    nextEntryId (cmccabe)

    HDFS-5512. CacheAdmin -listPools fails with NPE when user lacks permissions
    to view all pools (awang via cmccabe)

    HDFS-5513. CacheAdmin commands fail when using . as the path. Contributed
    by Andrew Wang.

    HDFS-5511. improve CacheManipulator interface to allow better unit testing
    (cmccabe)

    HDFS-5451. Add byte and file statistics to PathBasedCacheEntry. Contributed
    by Colin Patrick McCabe.

    HDFS-5473. Consistent naming of user-visible caching classes and methods
    (cmccabe)

    HDFS-5543. Fix narrow race condition in TestPathBasedCacheRequests
    (cmccabe)

    HDFS-5565. CacheAdmin help should match against non-dashed commands (wang
    via cmccabe)

    HDFS-5556. Add some more NameNode cache statistics, cache pool stats
    (cmccabe)

    HDFS-5562. TestCacheDirectives and TestFsDatasetCache should stub out
    native mlock. Contributed by Colin Patrick McCabe and Akira Ajisaka.

    HDFS-5430. Support TTL on CacheDirectives. Contributed by Andrew Wang.

    HDFS-5555. CacheAdmin commands fail when first listed NameNode is in
    Standby (jxiang via cmccabe)

    HDFS-5626. dfsadmin report shows incorrect values (cmccabe)

    HDFS-5630. Hook up cache directive and pool usage statistics. (wang)

    HDFS-5665. Remove the unnecessary writeLock while initializing CacheManager
    in FsNameSystem Ctor. (Uma Maheswara Rao G via Andrew Wang)

    HDFS-5431. Support cachepool-based limit management in path-based caching.
    (awang via cmccabe)

    HDFS-5679. TestCacheDirectives should handle the case where native code is
    not available. (wang)

    HDFS-5636. Enforce a max TTL per cache pool (awang via cmccabe)

    HDFS-5701. Fix the CacheAdmin -addPool -maxTtl option name. Contributed by
    Stephen Chu.

    HDFS-5708. The CacheManager throws a NPE in the DataNode logs when
    processing cache reports that refer to a block not known to the BlockManager.
    Contributed by Colin Patrick McCabe.

    HDFS-5659. dfsadmin -report doesn't output cache information properly.
    Contributed by Andrew Wang.

    HDFS-5651. Remove dfs.namenode.caching.enabled and improve CRM locking.
    Contributed by Colin Patrick McCabe.

    HDFS-5589. Namenode loops caching and uncaching when data should be
    uncached. (awang via cmccabe)

    HDFS-5724. modifyCacheDirective logging audit log command wrongly as
    addCacheDirective (Uma Maheswara Rao G via Colin Patrick McCabe)

Release 2.2.0 - 2013-10-13

  INCOMPATIBLE CHANGES

  NEW FEATURES

    HDFS-4817.  Make HDFS advisory caching configurable on a per-file basis.
    (Colin Patrick McCabe)

    HDFS-5230. Introduce RpcInfo to decouple XDR classes from the RPC API.
    (Haohui Mai via brandonli)

  IMPROVEMENTS

    HDFS-5246. Make Hadoop nfs server port and mount daemon port
    configurable. (Jinghui Wang via brandonli)

    HDFS-5256. Use guava LoadingCache to implement DFSClientCache. (Haohui Mai
    via brandonli)

    HDFS-5308. Replace HttpConfig#getSchemePrefix with implicit schemes in HDFS 
    JSP. (Haohui Mai via jing9)

  OPTIMIZATIONS

  BUG FIXES

    HDFS-5139. Remove redundant -R option from setrep.

    HDFS-5251. Race between the initialization of NameNode and the http
    server. (Haohui Mai via suresh)

    HDFS-5258. Skip tests in TestHDFSCLI that are not applicable on Windows.
    (Chuan Liu via cnauroth)

    HDFS-5186. TestFileJournalManager fails on Windows due to file handle leaks.
    (Chuan Liu via cnauroth)

    HDFS-5268. NFS write commit verifier is not set in a few places (brandonli)

    HDFS-5265. Namenode fails to start when dfs.https.port is unspecified.
    (Haohui Mai via jing9)

    HDFS-5255. Distcp job fails with hsftp when https is enabled in insecure
    cluster. (Arpit Agarwal)

    HDFS-5279. Guard against NullPointerException in NameNode JSP pages before
    initialization of FSNamesystem. (cnauroth)

    HDFS-5289. Race condition in TestRetryCacheWithHA#testCreateSymlink causes
    spurious test failure. (atm)

    HDFS-5300. FSNameSystem#deleteSnapshot() should not check owner in case of 
    permissions disabled. (Vinay via jing9)

    HDFS-5306. Datanode https port is not available at the namenode. (Suresh
    Srinivas via brandonli)

    HDFS-5299. DFS client hangs in updatePipeline RPC when failover happened.
    (Vinay via jing9)

    HDFS-5259. Support client which combines appended data with old data
    before sends it to NFS server. (brandonli)

Release 2.1.1-beta - 2013-09-23

  INCOMPATIBLE CHANGES

  NEW FEATURES

    HDFS-4962 Use enum for nfs constants (Nicholas SZE via jing9)

    HDFS-5071 Change hdfs-nfs parent project to hadoop-project (brandonli)

    HDFS-4763 Add script changes/utility for starting NFS gateway (brandonli)

    HDFS-5076 Add MXBean methods to query NN's transaction information and 
    JournalNode's journal status. (jing9)

    HDFS-5104 Support dotdot name in NFS LOOKUP operation (brandonli)

    HDFS-5107 Fix array copy error in Readdir and Readdirplus responses
    (brandonli)

    HDFS-5110 Change FSDataOutputStream to HdfsDataOutputStream for opened
    streams to fix type cast error. (brandonli)

    HDFS-5069 Include hadoop-nfs and hadoop-hdfs-nfs into hadoop dist for
    NFS deployment (brandonli)

    HDFS-4947 Add NFS server export table to control export by hostname or
    IP range (Jing Zhao via brandonli)

    HDFS-5078 Support file append in NFSv3 gateway to enable data streaming
    to HDFS (brandonli)

    HDFS-5136 MNT EXPORT should give the full group list which can mount the
    exports (brandonli)

    HDFS-5118. Provide testing support for DFSClient to drop RPC responses.
    (jing9)

    HDFS-5085. Refactor o.a.h.nfs to support different types of 
    authentications. (jing9)

    HDFS-5067 Support symlink operations in NFS gateway. (brandonli)

    HDFS-5199 Add more debug trace for NFS READ and WRITE. (brandonli)

    HDFS-5234 Move RpcFrameDecoder out of the public API.
    (Haohui Mai via brandonli)

  IMPROVEMENTS

    HDFS-4513. Clarify in the WebHDFS REST API that all JSON respsonses may
    contain additional properties.  (szetszwo)

    HDFS-5061. Make FSNameSystem#auditLoggers an unmodifiable list. 
    (Arpit Agarwal via suresh)

    HDFS-4905. Add appendToFile command to "hdfs dfs". (Arpit Agarwal via
    cnauroth)

    HDFS-4926. Namenode webserver's page has a tooltip that is inconsistent 
    with the datanode HTML link. (Vivek Ganesan via jing9)

    HDFS-5047. Supress logging of full stack trace of quota and lease
    exceptions. (Robert Parker via kihwal)

    HDFS-5111. Remove duplicated error message for snapshot commands when 
    processing invalid arguments. (jing9)

    HDFS-5045. Add more unit tests for retry cache to cover all AtMostOnce 
    methods. (jing9)

    HDFS-3245. Add metrics and web UI for cluster version summary. (Ravi
    Prakash via kihwal)

    HDFS-5128. Allow multiple net interfaces to be used with HA namenode RPC
    server. (kihwal)

    HDFS-5150. Allow per NN SPN for internal SPNEGO. (kihwal)

    HDFS-4680. Audit logging of delegation tokens for MR tracing. (Andrew Wang)

    HDFS-5212. Refactor RpcMessage and NFS3Response to support different 
    types of authentication information. (jing9)

    HDFS-4971. Move IO operations out of locking in OpenFileCtx. (brandonli and
    jing9)

  OPTIMIZATIONS

  BUG FIXES

    HDFS-5028. LeaseRenewer throws ConcurrentModificationException when timeout.
    (zhaoyunjiong via szetszwo)

    HDFS-5043. For HdfsFileStatus, set default value of childrenNum to -1
    instead of 0 to avoid confusing applications. (brandonli)

    HDFS-4993. Fsck can fail if a file is renamed or deleted. (Robert Parker
    via kihwal)

    HDFS-5091. Support for spnego keytab separate from the JournalNode keytab 
    for secure HA. (jing9)

    HDFS-5055. nn fails to download checkpointed image from snn in some
    setups. (Vinay and suresh via suresh)

    HDFS-4898. BlockPlacementPolicyWithNodeGroup.chooseRemoteRack() fails to
    properly fallback to local rack. (szetszwo)

    HDFS-4632. globStatus using backslash for escaping does not work on Windows.
    (Chuan Liu via cnauroth)

    HDFS-5093. TestGlobPaths should re-use the MiniDFSCluster to avoid failure
    on Windows. (Chuan Liu via cnauroth)

    HDFS-5080. BootstrapStandby not working with QJM when the existing NN is 
    active. (jing9)

    HDFS-5099. Namenode#copyEditLogSegmentsToSharedDir should close
    EditLogInputStreams upon finishing. (Chuan Liu via cnauroth)

    HDFS-2994. If lease soft limit is recovered successfully
    the append can fail. (Tao Luo via shv)

    HDFS-5100. TestNamenodeRetryCache fails on Windows due to incorrect cleanup.
    (Chuan Liu via cnauroth)

    HDFS-5103. TestDirectoryScanner fails on Windows. (Chuan Liu via cnauroth)

    HDFS-5102. Snapshot names should not be allowed to contain slash characters.
    (jing9)

    HDFS-5105. TestFsck fails on Windows. (Chuan Liu via arp)

    HDFS-5106. TestDatanodeBlockScanner fails on Windows due to incorrect path
    format. (Chuan Liu via cnauroth)

    HDFS-4594. WebHDFS open sets Content-Length header to what is specified by
    length parameter rather than how much data is actually returned. (cnauroth)

    HDFS-5124. DelegationTokenSecretManager#retrievePassword can cause deadlock 
    in NameNode. (Daryn Sharp via jing9)

    HDFS-5132. Deadlock in NameNode between SafeModeMonitor#run and 
    DatanodeManager#handleHeartbeat. (kihwal)

    HDFS-5077. NPE in FSNamesystem.commitBlockSynchronization().
    (Plamen Jeliazkov via shv)

    HDFS-5140. Too many safemode monitor threads being created in the standby 
    namenode causing it to fail with out of memory error. (jing9)

    HDFS-5159. Secondary NameNode fails to checkpoint if error occurs
    downloading edits on first checkpoint. (atm)

    HDFS-5192. NameNode may fail to start when 
    dfs.client.test.drop.namenode.response.number is set. (jing9)

    HDFS-5219. Add configuration keys for retry policy in WebHDFSFileSystem.
    (Haohui Mai via jing9)

    HDFS-5231. Fix broken links in the document of HDFS Federation. (Haohui Mai
    via jing9)

    HDFS-5249. Fix dumper thread which may die silently. (brandonli)

Release 2.1.0-beta - 2013-08-22

  INCOMPATIBLE CHANGES

    HDFS-4053. Increase the default block size. (eli)

    HDFS-4305. Add a configurable limit on number of blocks per file, and min
    block size. (Andrew Wang via atm)

    HDFS-4434. Provide a mapping from INodeId to INode. (suresh)

    HDFS-2802. Add HDFS Snapshot feature.  (See breakdown of tasks below for
    subtasks and contributors)

    HDFS-4866. Protocol buffer support cannot compile under C. (Arpit Agarwal via
    cnauroth)

  NEW FEATURES

    HDFS-1804. Add a new block-volume device choosing policy that looks at
    free space. (atm)

    HDFS-4296. Reserve layout version for release 1.2.0. (suresh)

    HDFS-4334. Add a unique id to INode.  (Brandon Li via szetszwo)

    HDFS-4339. Persist inode id in fsimage and editlog. (Brandon Li via
    suresh)

    HDFS-4340. Update addBlock() to inculde inode id as additional argument.
    (Brandon Li via suresh)

    HDFS-4502. JsonUtil.toFileStatus(..) should check if the fileId property
    exists.  (Brandon Li via suresh)

    HDFS-2576. Enhances the DistributedFileSystem's create API so that clients
    can specify favored datanodes for a file's blocks. (ddas)

    HDFS-347. DFS read performance suboptimal when client co-located on nodes
    with data. (Colin Patrick McCabe via todd and atm)

    HADOOP-8562. Enhancements to support Hadoop on Windows Server and Windows
    Azure environments. (See breakdown of tasks below for subtasks and
    contributors)

    HDFS-3601. Add BlockPlacementPolicyWithNodeGroup to support block placement
    with 4-layer network topology.  (Junping Du via szetszwo)

    HDFS-3495. Update Balancer to support new NetworkTopology with NodeGroup.
    (Junping Du via szetszwo)

    HDFS-4659 Support setting execution bit for regular files (Brandon Li via sanjay)

    HDFS-4762 Provide HDFS based NFSv3 and Mountd implementation (brandonli)

    HDFS-4372. Track NameNode startup progress. (cnauroth)

    HDFS-4373. Add HTTP API for querying NameNode startup progress. (cnauroth)

    HDFS-4374. Display NameNode startup progress in UI. (cnauroth)

    HDFS-4974. Add Idempotent and AtMostOnce annotations to namenode
    protocol methods. (suresh)

    HDFS-4979. Implement retry cache on Namenode. (suresh)

    HDFS-5025. Record ClientId and CallId in EditLog to enable rebuilding 
    retry cache in case of HA failover. (Jing Zhao via suresh)
    
  IMPROVEMENTS

    HDFS-4461. DirectoryScanner: volume path prefix takes up memory for every
    block that is scanned (Colin Patrick McCabe)

    HDFS-4222. NN is unresponsive and loses heartbeats from DNs when 
    configured to use LDAP and LDAP has issues. (Xiaobo Peng, suresh)

    HDFS-4304. Make FSEditLogOp.MAX_OP_SIZE configurable. (Colin Patrick
    McCabe via atm)

    HDFS-4518. Finer grained metrics for HDFS capacity.
    (Arpit Agarwal via suresh)

    HDFS-4519. Support overriding jsvc binary and log file locations
    when launching secure datanode. (Chris Nauroth via suresh)

    HDFS-4569. Small image transfer related cleanups.
    (Andrew Wang via suresh)

    HDFS-4521. Invalid network toploogies should not be cached. (Colin Patrick
    McCabe via atm)

    HDFS-4246. The exclude node list should be more forgiving, for each output
    stream. (harsh via atm)

    HDFS-4635. Move BlockManager#computeCapacity to LightWeightGSet. (suresh)

    HDFS-4621. Additional logging to help diagnose slow QJM syncs. (todd)

    HDFS-4618. Default transaction interval for checkpoints is too low. (todd)

    HDFS-4525. Provide an API for knowing that whether file is closed or not. 
    (SreeHari via umamahesh)

    HDFS-3940. Add Gset#clear method and clear the block map when namenode is
    shutdown. (suresh)

    HDFS-4679. Namenode operation checks should be done in a consistent
    manner. (suresh)

    HDFS-4693. Some test cases in TestCheckpoint do not clean up after 
    themselves. (Arpit Agarwal, suresh via suresh)

    HDFS-3817. Avoid printing SafeModeException stack trace.
    (Brandon Li via suresh)

    HDFS-4124. Refactor INodeDirectory#getExistingPathINodes() to enable 
    returning more than INode array. (Jing Zhao via suresh)

    HDFS-4151. Change the methods in FSDirectory to pass INodesInPath instead
    of INode[] as a parameter. (szetszwo)

    HDFS-4129. Add utility methods to dump NameNode in memory tree for 
    testing. (szetszwo via suresh)

    HDFS-4152. Add a new class BlocksMapUpdateInfo for the parameter in
    INode.collectSubtreeBlocksAndClear(..). (Jing Zhao via szetszwo)

    HDFS-4206. Change the fields in INode and its subclasses to private.
    (szetszwo)

    HDFS-4215. Remove locking from addToParent(..) since it is used in image
    loading, and add INode.isFile().  (szetszwo)

    HDFS-4243. When replacing an INodeDirectory, the parent pointers of the
    children of the child have to be updated to the new child.  (Jing Zhao
    via szetszwo)

    HDFS-4209. Clean up the addNode/addChild/addChildNoQuotaCheck methods in
    FSDirectory and INodeDirectory. (szetszwo)

    HDFS-4346. Add SequentialNumber as a base class for INodeId and
    GenerationStamp.  (szetszwo)

    HDFS-4721. Speed up lease recovery by avoiding stale datanodes and choosing
    the datanode with the most recent heartbeat as the primary.  (Varun Sharma
    via szetszwo)

    HDFS-4804. WARN when users set the block balanced preference percent below
    0.5 or above 1.0. (Stephen Chu via atm)

    HDFS-4698. Provide client-side metrics for remote reads, local reads, and
    short-circuit reads. (Colin Patrick McCabe via atm)

    HDFS-3498. Support replica removal in BlockPlacementPolicy and make
    BlockPlacementPolicyDefault extensible for reusing code in subclasses.
    (Junping Du via szetszwo)

    HDFS-4234. Use generic code for choosing datanode in Balancer.  (szetszwo)

    HDFS-4880. Print the image and edits file loaded by the namenode in the
    logs. (Arpit Agarwal via suresh)

    HDFS-4914. Use DFSClient.Conf instead of Configuration.  (szetszwo)

    HDFS-4883. complete() should verify fileId. (Tao Luo via shv)

    HDFS-4772. Add number of children in HdfsFileStatus. (brandonli)

    HDFS-4932. Avoid a wide line on the name node webUI if we have more Journal
    nodes. (Fengdong Yu via cnauroth)

    HDFS-4908. Reduce snapshot inode memory usage.  (szetszwo)

    HDFS-4645.  Move from randomly generated block ID to sequentially generated
    block ID.  (Arpit Agarwal via szetszwo)

    HDFS-4912. Cleanup FSNamesystem#startFileInternal. (suresh)

    HDFS-4903. Print trash configuration and trash emptier state in
    namenode log. (Arpit Agarwal via suresh)

    HDFS-4992. Make balancer's mover thread count and dispatcher thread count
    configurable.  (Max Lapan via szetszwo)

    HDFS-4996. ClientProtocol#metaSave can be made idempotent by overwriting the
    output file instead of appending to it. (cnauroth)

    HADOOP-9418.  Add symlink support to DistributedFileSystem (Andrew Wang via
    Colin Patrick McCabe)

    HDFS-5007. Replace hard-coded property keys with DFSConfigKeys fields. 
    (Kousuke Saruta via jing9)

    HDFS-5008. Make ClientProtocol#abandonBlock() idempotent. (jing9)

    HADOOP-9760. Move GSet and related classes to common from HDFS.
    (suresh)

    HDFS-5020. Make DatanodeProtocol#blockReceivedAndDeleted idempotent. 
    (jing9)

    HDFS-5024. Make DatanodeProtocol#commitBlockSynchronization idempotent. 
    (Arpit Agarwal via jing9)

    HDFS-3880. Use Builder to build RPC server in HDFS.
    (Brandon Li via suresh)

  OPTIMIZATIONS

    HDFS-4465. Optimize datanode ReplicasMap and ReplicaInfo. (atm)

    HDFS-5027. On startup, DN should scan volumes in parallel. (atm)

  BUG FIXES

    HDFS-4626. ClientProtocol#getLinkTarget should throw an exception for
    non-symlink and non-existent paths.  (Andrew Wang via cmccabe)
    
    HDFS-4470. Several HDFS tests attempt file operations on invalid HDFS
    paths when running on Windows. (Chris Nauroth via suresh)

    HDFS-4471. Namenode WebUI file browsing does not work with wildcard
    addresses configured. (Andrew Wang via atm)

    HDFS-4342. Directories configured in dfs.namenode.edits.dir.required
    but not in dfs.namenode.edits.dir are silently ignored.  (Arpit Agarwal
    via szetszwo)

    HDFS-4482. ReplicationMonitor thread can exit with NPE due to the race 
    between delete and replication of same file. (umamahesh)

    HDFS-4269. Datanode rejects all datanode registrations from localhost
    in single-node developer setup on Windows. (Chris Nauroth via suresh)

    HDFS-4235. When outputting XML, OfflineEditsViewer can't handle some edits
    containing non-ASCII strings. (Colin Patrick McCabe via atm)

    HDFS-4541. Set hadoop.log.dir and hadoop.id.str when starting secure
    datanode to write the logs to right dir by default. (Arpit Gupta via
    suresh)

    HDFS-4540. Namenode http server should use the web authentication 
    keytab for spnego principal. (Arpit Gupta via suresh)

    HDFS-4544. Error in deleting blocks should not do check disk, for
    all types of errors. (Arpit Agarwal via suresh)

    HDFS-4565. Use DFSUtil.getSpnegoKeytabKey() to get the spnego keytab key
    in secondary namenode and namenode http server. (Arpit Gupta via suresh)

    HDFS-4571. WebHDFS should not set the service hostname on the server side. 
    (tucu)

    HDFS-4013. TestHftpURLTimeouts throws NPE. (Chao Shi via suresh)

    HDFS-4592. Default values for access time precision are out of sync between
    hdfs-default.xml and the code. (atm)

    HDFS-4522. LightWeightGSet expects incrementing a volatile to be atomic.
    (Colin Patrick McCabe via atm)

    HDFS-4484. libwebhdfs compilation broken with gcc 4.6.2. (Colin Patrick
    McCabe via atm)

    HDFS-4595. When short circuit read is fails, DFSClient does not fallback
    to regular reads. (suresh)

    HDFS-4583. TestNodeCount fails. (Ivan Mitic via suresh)

    HDFS-4591. HA clients can fail to fail over while Standby NN is performing
    long checkpoint. (atm)

    HDFS-3277. fail over to loading a different FSImage if the first one we
    try to load is corrupt. (Colin Patrick McCabe and Andrew Wang via atm)

    HDFS-4596. Shutting down namenode during checkpointing can lead to md5sum
    error. (Andrew Wang via atm)

    HDFS-4614. FSNamesystem#getContentSummary should use getPermissionChecker
    helper method. (atm)

    HDFS-4620. Documentation for dfs.namenode.rpc-address specifies wrong
    format. (Sandy Ryza via atm)

    HDFS-4609. TestAuditLogs should release log handles between tests. 
    (Ivan Mitic via szetszwo)

    HDFS-4598. Fix the default value of ConcatSourcesParam and the WebHDFS doc.
    (szetszwo)

    HDFS-4655. DNA_FINALIZE is logged as being an unknown command by the DN
    when received from the standby NN. (atm)

    HDFS-4656. DN heartbeat loop can be briefly tight. (atm)

    HDFS-4658. Standby NN will log that it has received a block report "after
    becoming active" (atm)

    HDFS-4646. createNNProxyWithClientProtocol ignores configured timeout
    value (Jagane Sundar via cos)

    HDFS-3981. Fix handling of FSN lock in getBlockLocations. (Xiaobo Peng
    and todd via todd)

    HDFS-4676. TestHDFSFileSystemContract should set MiniDFSCluster variable
    to null to free up memory. (suresh)

    HDFS-4669. TestBlockPoolManager fails using IBM java. (Tian Hong Wang via
    suresh)

    HDFS-4643. Fix flakiness in TestQuorumJournalManager. (todd)

    HDFS-4639. startFileInternal() should not increment generation stamp.
    (Plamen Jeliazkov via shv)

    HDFS-4695. TestEditLog leaks open file handles between tests.
    (Ivan Mitic via suresh)

    HDFS-4737. JVM path embedded in fuse binaries. (Sean Mackrory via atm)

    HDFS-4739. NN can miscalculate the number of extra edit log segments to
    retain. (atm)

    HDFS-4745. TestDataTransferKeepalive#testSlowReader has race condition that
    causes sporadic failure. (Chris Nauroth via suresh)

    HDFS-4768. File handle leak in datanode when a block pool is removed.
    (Chris Nauroth via suresh)

    HDFS-4748. MiniJournalCluster#restartJournalNode leaks resources, which 
    causes sporadic test failures. (Chris Nauroth via suresh)

    HDFS-4733. Make HttpFS username pattern configurable. (tucu via atm)

    HDFS-4778. Fixes some issues that the first patch on HDFS-2576 missed.
    (ddas)

    HDFS-4785. Concat operation does not remove concatenated files from
    InodeMap. (suresh)

    HDFS-4784. NPE in FSDirectory.resolvePath(). (Brandon Li via suresh)

    HDFS-4810. several HDFS HA tests have timeouts that are too short. (Chris
    Nauroth via atm)

    HDFS-4799. Corrupt replica can be prematurely removed from 
    corruptReplicas map. (todd via kihwal)

    HDFS-4751. TestLeaseRenewer#testThreadName flakes. (Andrew Wang via atm)

    HDFS-4533. start-dfs.sh ignores additional parameters besides -upgrade.
    (Fengdong Yu via suresh)

    HDFS-4765. Permission check of symlink deletion incorrectly throws
    UnresolvedLinkException. (Andrew Wang via atm)

    HDFS-4300. TransferFsImage.downloadEditsToStorage should use a tmp file for
    destination. (Andrew Wang via atm)

    HDFS-4813. Add volatile to BlocksMap.blocks so that the replication thread
    can see the updated value.  (Jing Zhao via szetszwo)

    HDFS-3180. Add socket timeouts to WebHdfsFileSystem.  (Chris Nauroth via
    szetszwo)

    HDFS-4787. Create a new HdfsConfiguration before each TestDFSClientRetries
    testcases. (Tian Hong Wang via atm)

    HDFS-4830. Typo in config settings for AvailableSpaceVolumeChoosingPolicy
    in hdfs-default.xml. (atm)

    HDFS-4824. FileInputStreamCache.close leaves dangling reference to
    FileInputStreamCache.cacheCleaner. (Colin Patrick McCabe via todd)

    HDFS-4298. StorageRetentionManager spews warnings when used with QJM. (atm)

    HDFS-4725. Fix HDFS file handle leaks in FSEditLog, NameNode,
    OfflineEditsBinaryLoader and some tests.  (Chris Nauroth via szetszwo)

    HDFS-4825. webhdfs / httpfs tests broken because of min block size change.
    (Andrew Wang via suresh)

    HDFS-4780. Use the correct relogin method for services. (Robert Parker via
    kihwal)

    HDFS-4827. Slight update to the implementation of API for handling favored
    nodes in DFSClient (ddas)

    HDFS-4865. Remove sub resource warning from httpfs log at startup time. 
    (ywskycn via tucu)

    HDFS-4240. For nodegroup-aware block placement, when a node is excluded,
    the nodes in the same nodegroup should also be excluded.  (Junping Du
    via szetszwo)

    HDFS-4261. Fix bugs in Balaner causing infinite loop and
    TestBalancerWithNodeGroup timeing out.  (Junping Du via szetszwo)

    HDFS-4382. Fix typo MAX_NOT_CHANGED_INTERATIONS. (Ted Yu via suresh)

    HDFS-4840. ReplicationMonitor gets NPE during shutdown. (kihwal)

    HDFS-4815. TestRBWBlockInvalidation: Double call countReplicas() to fetch
    corruptReplicas and liveReplicas is not needed. (Tian Hong Wang via atm)

    HADOOP-8957 HDFS tests for AbstractFileSystem#IsValidName should be overridden for
    embedded file systems like ViewFs (Chris Nauroth via Sanjay Radia)

    HDFS-4586. TestDataDirs.testGetDataDirsFromURIs fails with all directories
    in dfs.datanode.data.dir are invalid. (Ivan Mitic via atm)

    HDFS-4845. FSNamesystem.deleteInternal should acquire write-lock before
    changing the inode map.  (Arpit Agarwal via szetszwo)

    HDFS-4906. HDFS Output streams should not accept writes after being
    closed. (atm)

    HDFS-4917. Start-dfs.sh cannot pass the parameters correctly.
    (Fengdong Yu via suresh)

    HDFS-4205. fsck fails with symlinks. (jlowe)

    HDFS-4927. CreateEditsLog creates inodes with an invalid inode ID, which then
    cannot be loaded by a namenode. (cnauroth)

    HDFS-4944. WebHDFS cannot create a file path containing characters that must
    be URI-encoded, such as space. (cnauroth)

    HDFS-4888. Refactor and fix FSNamesystem.getTurnOffTip. (Ravi Prakash via
    kihwal)

    HDFS-4943. WebHdfsFileSystem does not work when original file path has
    encoded chars.  (Jerry He via szetszwo)

    HDFS-4948. mvn site for hadoop-hdfs-nfs fails. (brandonli)

    HDFS-4887. TestNNThroughputBenchmark exits abruptly. (kihwal)

    HDFS-4980. Incorrect logging.properties file for hadoop-httpfs.
    (Mark Grover via suresh)

    HDFS-5003. TestNNThroughputBenchmark failed caused by existing directories.
    (Xi Fang via cnauroth)

    HDFS-5018. Misspelled DFSConfigKeys#DFS_NAMENODE_STALE_DATANODE_INTERVAL_DEFAULT
    in javadoc of DatanodeInfo#isStale(). (Ted Yu via jing9)

    HDFS-4602. TestBookKeeperHACheckpoints fails. (umamahesh)

    HDFS-5016. Deadlock in pipeline recovery causes Datanode to be marked dead.
    (suresh)

    HDFS-5228. The RemoteIterator returned by DistributedFileSystem.listFiles
    may throw NullPointerException.  (szetszwo and cnauroth via szetszwo)

  BREAKDOWN OF HDFS-347 SUBTASKS AND RELATED JIRAS

    HDFS-4353. Encapsulate connections to peers in Peer and PeerServer classes.
    (Colin Patrick McCabe via todd)
    
    HDFS-4354. Create DomainSocket and DomainPeer and associated unit tests.
    (Colin Patrick McCabe via todd)
    
    HDFS-4356. BlockReaderLocal should use passed file descriptors rather than paths.
    (Colin Patrick McCabe via todd)
    
    HDFS-4388. DomainSocket should throw AsynchronousCloseException when appropriate.
    (Colin Patrick McCabe via todd)
    
    HDFS-4390. Bypass UNIX domain socket unit tests when they cannot be run.
    (Colin Patrick McCabe via todd)
    
    HDFS-4400. DFSInputStream#getBlockReader: last retries should ignore the cache
    (Colin Patrick McCabe via todd)
    
    HDFS-4401. Fix bug in DomainSocket path validation
    (Colin Patrick McCabe via todd)
    
    HDFS-4402. Some small DomainSocket fixes: avoid findbugs warning, change
    log level, etc. (Colin Patrick McCabe via todd)
    
    HDFS-4418. increase default FileInputStreamCache size (todd)
    
    HDFS-4416. Rename dfs.datanode.domain.socket.path to dfs.domain.socket.path
    (Colin Patrick McCabe via todd)
    
    HDFS-4417. Fix case where local reads get disabled incorrectly
    (Colin Patrick McCabe and todd via todd)
    
    HDFS-4433. Make TestPeerCache not flaky (Colin Patrick McCabe via todd)
    
    HDFS-4438. TestDomainSocket fails when system umask is set to 0002. (Colin
    Patrick McCabe via atm)
    
    HDFS-4440. Avoid annoying log message when dfs.domain.socket.path is not
    set. (Colin Patrick McCabe via atm)
    
    HDFS-4473. Don't create domain socket unless we need it. (Colin Patrick McCabe via atm)
    
    HDFS-4485. DN should chmod socket path a+w. (Colin Patrick McCabe via atm)
    
    HDFS-4453. Make a simple doc to describe the usage and design of the
    shortcircuit read feature. (Colin Patrick McCabe via atm)
    
    HDFS-4496. DFSClient: don't create a domain socket unless we need it (Colin
    Patrick McCabe via todd)
    
    HDFS-347: style cleanups (Colin Patrick McCabe via atm)
    
    HDFS-4538. Allow use of legacy blockreader (Colin Patrick McCabe via todd)

    HDFS-4661. A few little code cleanups of some HDFS-347-related code. (Colin
    Patrick McCabe via atm)

  BREAKDOWN OF HADOOP-8562 and HDFS-3602 SUBTASKS AND RELATED JIRAS

    HDFS-4145. Merge hdfs cmd line scripts from branch-1-win. (David Lao,
    Bikas Saha, Lauren Yang, Chuan Liu, Thejas M Nair and Ivan Mitic via suresh)

    HDFS-4163. HDFS distribution build fails on Windows. (Chris Nauroth via
    suresh)

    HDFS-4316. branch-trunk-win contains test code accidentally added during 
    work on fixing tests on Windows. (Chris Nauroth via suresh)

    HDFS-4297. Fix issues related to datanode concurrent reading and writing on
    Windows. (Arpit Agarwal, Chuan Liu via suresh)

    HDFS-4573. Fix TestINodeFile on Windows. (Arpit Agarwal via suresh)

    HDFS-4572. Fix TestJournal failures on Windows. (Arpit Agarwal via suresh)

    HDFS-4287. HTTPFS tests fail on Windows. (Chris Nauroth via suresh)

    HDFS-4593. TestSaveNamespace fails on Windows. (Arpit Agarwal via suresh)

    HDFS-4582. TestHostsFiles fails on Windows. (Ivan Mitic via suresh)

    HDFS-4603. TestMiniDFSCluster fails on Windows. (Ivan Mitic via suresh)

    HDFS-4604. TestJournalNode fails on Windows. (Ivan Mitic via suresh)

    HDFS-4607.  In TestGetConf.testGetSpecificKey(), use a platform-specific
    line separator; otherwise, it fails on Windows.  (Ivan Mitic via szetszwo)

    HDFS-4625. Make TestNNWithQJM#testNewNamenodeTakesOverWriter work on
    Windows. (Ivan Mitic via suresh)

    HDFS-4674. TestBPOfferService fails on Windows due to failure parsing 
    datanode data directory as URI. (Chris Nauroth via suresh)

    HDFS-4615. Fix TestDFSShell failures on Windows.  (Arpit Agarwal
    via szetszwo)

    HDFS-4584. Skip TestNNWithQJM.testNewNamenodeTakesOverWriter() on Windows.
    (Arpit Agarwal via szetszwo)

    HDFS-4732. Fix TestDFSUpgradeFromImage which fails on Windows due to
    failure to unpack old image tarball that contains hard links.
    (Chris Nauroth via szetszwo)

    HDFS-4741. TestStorageRestore#testStorageRestoreFailure fails on Windows.
    (Arpit Agarwal via suresh)

    HDFS-4743. TestNNStorageRetentionManager fails on Windows.
    (Chris Nauroth via suresh)

    HDFS-4740. Fixes for a few test failures on Windows.
    (Arpit Agarwal via suresh)

    HDFS-4722. TestGetConf#testFederation times out on Windows.
    (Ivan Mitic via suresh)

    HDFS-4705. Address HDFS test failures on Windows because of invalid
    dfs.namenode.name.dir. (Ivan Mitic via suresh)

    HDFS-4734. HDFS Tests that use ShellCommandFencer are broken on Windows.
    (Arpit Agarwal via suresh)

    HDFS-4610. Use common utils FileUtil#setReadable/Writable/Executable and 
    FileUtil#canRead/Write/Execute. (Ivan Mitic via suresh)

    HDFS-4677. Editlog should support synchronous writes. (ivanmi)

    HDFS-4752. TestRBWBlockInvalidation fails on Windows due to file locking.
    (Chris Nauroth via suresh)

    HDFS-4783. TestDelegationTokensWithHA#testHAUtilClonesDelegationTokens fails
    on Windows. (cnauroth)

    HDFS-4818. Several HDFS tests that attempt to make directories unusable do
    not work correctly on Windows. (cnauroth)

  BREAKDOWN OF HDFS-2802 HDFS SNAPSHOT SUBTASKS AND RELATED JIRAS

    HDFS-4076. Support snapshot of single files.  (szetszwo)

    HDFS-4082. Add editlog opcodes for snapshot create and delete operations.
    (suresh via szetszwo)

    HDFS-4086. Add editlog opcodes to allow and disallow snapshots on a
    directory. (Brandon Li via suresh)

    HDFS-4083. Protocol changes for snapshots. (suresh)

    HDFS-4077. Add support for Snapshottable Directory. (szetszwo via suresh)

    HDFS-4087. Protocol changes for listSnapshots functionality.
    (Brandon Li via suresh)

    HDFS-4079. Add SnapshotManager which maintains a list for all the
    snapshottable directories and supports snapshot methods such as setting a
    directory to snapshottable and creating a snapshot.  (szetszwo)

    HDFS-4078. Handle replication in snapshots.  (szetszwo)

    HDFS-4084. Provide CLI support to allow and disallow snapshot
    on a directory. (Brondon Li via suresh)

    HDFS-4091. Add snapshot quota to limit the number of snapshots allowed.
    (szetszwo)

    HDFS-4097. Provide CLI support for createSnapshot. (Brandon Li via suresh)

    HDFS-4092. Update file deletion logic for snapshot so that the current inode
    is removed from the circular linked list; and if some blocks at the end of
    the block list no longer belong to any other inode, collect them and update
    the block list.  (szetszwo)

    HDFS-4111. Support snapshot of subtrees. (szetszwo via suresh)

    HDFS-4119. Complete the allowSnapshot code and add a test for it. (szetszwo)

    HDFS-4133. Add testcases for testing basic snapshot functionalities.
    (Jing Zhao via suresh)

    HDFS-4116. Add auditlog for some snapshot operations. (Jing Zhao via suresh)

    HDFS-4095. Add some snapshot related metrics. (Jing Zhao via suresh)

    HDFS-4141. Support directory diff - the difference between the current state
    and a previous snapshot of an INodeDirectory. (szetszwo)

    HDFS-4146. Use getter and setter in INodeFileWithLink to access blocks and
    initialize root directory as snapshottable. (szetszwo)

    HDFS-4149. Implement the disallowSnapshot(..) in FSNamesystem and add
    resetSnapshottable(..) to SnapshotManager. (szetszwo)

    HDFS-4147. When there is a snapshot in a subtree, deletion of the subtree
    should fail. (Jing Zhao via szetszwo)

    HDFS-4150.  Update the inode in the block map when a snapshotted file or a
    snapshot file is deleted. (Jing Zhao via szetszwo)

    HDFS-4159. Rename should fail when the destination directory is
    snapshottable and has snapshots. (Jing Zhao via szetszwo)

    HDFS-4170. Add snapshot information to INodesInPath.  (szetszwo)

    HDFS-4177. Add a snapshot parameter to INodeDirectory.getChildrenList() for
    selecting particular snapshot children list views.  (szetszwo)

    HDFS-4148. Disallow write/modify operations on files and directories in a
    snapshot. (Brandon Li via suresh)

    HDFS-4188. Add Snapshot.ID_COMPARATOR for comparing IDs and fix a bug in
    ReadOnlyList.Util.binarySearch(..).  (szetszwo)

    HDFS-4187. Add tests for replication handling in snapshots. (Jing Zhao via
    szetszwo)

    HDFS-4196. Support renaming of snapshots. (Jing Zhao via szetszwo)

    HDFS-4175. Additional snapshot tests for more complicated directory
    structure and modifications. (Jing Zhao via suresh)

    HDFS-4293. Fix TestSnapshot failure. (Jing Zhao via suresh)

    HDFS-4317. Change INode and its subclasses to support HDFS-4103. (szetszwo)

    HDFS-4103. Support O(1) snapshot creation. (szetszwo)

    HDFS-4330. Support snapshots up to the snapshot limit. (szetszwo)

    HDFS-4357. Fix a bug that if an inode is replaced, further INode operations
    should apply to the new inode. (Jing Zhao via szetszwo)

    HDFS-4230. Support listing of all the snapshottable directories.  (Jing Zhao
    via szetszwo)

    HDFS-4244. Support snapshot deletion.  (Jing Zhao via szetszwo)

    HDFS-4245. Include snapshot related operations in TestOfflineEditsViewer.
    (Jing Zhao via szetszwo)

    HDFS-4395. In INodeDirectorySnapshottable's constructor, the passed-in dir
    could be an INodeDirectoryWithSnapshot.  (Jing Zhao via szetszwo)

    HDFS-4397. Fix a bug in INodeDirectoryWithSnapshot.Diff.combinePostDiff(..)
    that it may put the wrong node into the deleted list.  (szetszwo)

    HDFS-4407. Change INodeDirectoryWithSnapshot.Diff.combinePostDiff(..) to
    merge-sort like and keep the postDiff parameter unmodified.  (szetszwo)

    HDFS-4098. Add FileWithSnapshot, INodeFileUnderConstructionWithSnapshot and
    INodeFileUnderConstructionSnapshot for supporting append to snapshotted
    files.  (szetszwo)

    HDFS-4126. Add reading/writing snapshot information to FSImage.
    (Jing Zhao via suresh)

    HDFS-4436. Change INode.recordModification(..) to return only the current
    inode and remove the updateCircularList parameter from some methods in
    INodeDirectoryWithSnapshot.Diff.  (szetszwo)

    HDFS-4429. When the latest snapshot exists, INodeFileUnderConstruction
    should be replaced with INodeFileWithSnapshot but not INodeFile.
    (Jing Zhao via szetszwo)

    HDFS-4441. Move INodeDirectoryWithSnapshot.Diff and the related classes to a
    package.  (szetszwo)

    HDFS-4432. Support INodeFileUnderConstructionWithSnapshot in FSImage
    saving/loading. (Jing Zhao via suresh)

    HDFS-4131. Add capability to namenode to get snapshot diff. (Jing Zhao via
    suresh)

    HDFS-4447. Refactor INodeDirectoryWithSnapshot for supporting general INode
    diff lists.  (szetszwo)

    HDFS-4189. Renames the getMutableXxx methods to getXxx4Write and fix a bug
    that some getExistingPathINodes calls should be getINodesInPath4Write.
    (szetszwo)

    HDFS-4361. When listing snapshottable directories, only return those
    where the user has permission to take snapshots.  (Jing Zhao via szetszwo)

    HDFS-4464. Combine collectSubtreeBlocksAndClear with deleteDiffsForSnapshot
    and rename it to destroySubtreeAndCollectBlocks.  (szetszwo)

    HDFS-4414. Add support for getting snapshot diff from DistributedFileSystem.
    (Jing Zhao via suresh)

    HDFS-4446. Support file snapshots with diff lists.  (szetszwo)

    HDFS-4480. Eliminate the file snapshot circular linked list.  (szetszwo)

    HDFS-4481. Change fsimage to support snapshot file diffs.  (szetszwo)

    HDFS-4500. Refactor snapshot INode methods.  (szetszwo)

    HDFS-4487. Fix snapshot diff report for HDFS-4446.  (Jing Zhao via szetszwo)

    HDFS-4431. Support snapshot in OfflineImageViewer.  (Jing Zhao via szetszwo)

    HDFS-4503. Update computeContentSummary(..), spaceConsumedInTree(..) and
    diskspaceConsumed(..) in INode for snapshot.  (szetszwo)

    HDFS-4499. Fix file/directory/snapshot deletion for file diff.  (Jing Zhao
    via szetszwo)

    HDFS-4524. Update SnapshotManager#snapshottables when loading fsimage.
    (Jing Zhao via szetszwo)

    HDFS-4520. Support listing snapshots under a snapshottable directory using
    ls.  (Jing Zhao via szetszwo)

    HDFS-4514. Add CLI for supporting snapshot rename, diff report, and
    snapshottable directory listing.  (Jing Zhao via szetszwo)

    HDFS-4523. Fix INodeFile replacement, TestQuota and javac errors from trunk
    merge.  (szetszwo)

    HDFS-4507. Update quota verification for snapshots.  (szetszwo)

    HDFS-4545. With snapshots, FSDirectory.unprotectedSetReplication(..) always
    changes file replication but it may or may not changes block replication.
    (szetszwo)

    HDFS-4557. Fix FSDirectory#delete when INode#cleanSubtree returns 0.
    (Jing Zhao via szetszwo)

    HDFS-4579. Annotate snapshot tests. (Arpit Agarwal via suresh)

    HDFS-4574. Move Diff to the util package.  (szetszwo)

    HDFS-4563. Update namespace/diskspace usage after deleting snapshots.
    (Jing Zhao via szetszwo)

    HDFS-4144. Create test for all snapshot-related metrics.
    (Jing Zhao via suresh)

    HDFS-4556. Add snapshotdiff and LsSnapshottableDir tools to hdfs script.
    (Arpit Agarwal via szetszwo)

    HDFS-4534. Add INodeReference in order to support rename with snapshots.
    (szetszwo)

    HDFS-4616. Update the FilesDeleted metric while deleting file/dir in the
    current tree.  (Jing Zhao via szetszwo)

    HDFS-4627. Fix FSImageFormat#Loader NPE and synchronization issues.
    (Jing Zhao via suresh)

    HDFS-4612. Not to use INode.getParent() when generating snapshot diff
    report.  (Jing Zhao via szetszwo)

    HDFS-4636. Update quota usage when deleting files/dirs that were created
    after taking the latest snapshot. (Jing Zhao via szetszwo)

    HDFS-4648. For snapshot deletion, when merging the diff from to-delete
    snapshot to the prior snapshot, make sure files/directories created after
    the prior snapshot get deleted. (Jing Zhao via szetszwo)

    HDFS-4637. INodeDirectory#replaceSelf4Quota may incorrectly convert a newly
    created directory to an INodeDirectoryWithSnapshot. (Jing Zhao via szetszwo)

    HDFS-4611. Update FSImage for INodeReference.  (szetszwo)

    HDFS-4647. Rename should call setLocalName after an inode is removed from
    snapshots.  (Arpit Agarwal via szetszwo)

    HDFS-4684. Use INode id for image serialization when writing INodeReference.
    (szetszwo)

    HDFS-4675. Fix rename across snapshottable directories.  (Jing Zhao via
    szetszwo)

    HDFS-4692. Use timestamp as default snapshot names.  (szetszwo)

    HDFS-4666. Define ".snapshot" as a reserved inode name so that users cannot
    create a file/directory with ".snapshot" as the name.  If ".snapshot" is
    used in a previous version of HDFS, it must be renamed before upgrade;
    otherwise, upgrade will fail.  (szetszwo)

    HDFS-4700. Fix the undo section of rename with snapshots.  (Jing Zhao via
    szetszwo)

    HDFS-4529. Disallow concat when one of the src files is in some snapshot.
    (szetszwo)

    HDFS-4550. Refactor INodeDirectory.INodesInPath to a standalone class.
    (szetszwo)

    HDFS-4707. Add snapshot methods to FilterFileSystem and fix findbugs
    warnings.  (szetszwo)

    HDFS-4706. Do not replace root inode for disallowSnapshot.  (szetszwo)

    HDFS-4717. Change the path parameter type of the snapshot methods in
    HdfsAdmin from String to Path.  (szetszwo)

    HDFS-4708. Add snapshot user documentation.  (szetszwo)

    HDFS-4726. Fix test failures after merging the INodeId-INode mapping
    from trunk.  (Jing Zhao via szetszwo)

    HDFS-4727. Update inodeMap after deleting files/directories/snapshots.
    (Jing Zhao via szetszwo)

    HDFS-4719. Remove AbstractINodeDiff.Factory and move its methods to
    AbstractINodeDiffList.  (Arpit Agarwal via szetszwo)

    HDFS-4735. DisallowSnapshot throws IllegalStateException for nested
    snapshottable directories.  (Jing Zhao via szetszwo)

    HDFS-4738. Changes AbstractINodeDiff to implement Comparable<Integer>, and
    fix javadoc and other warnings.  (szetszwo)

    HDFS-4686. Update quota computation for rename and INodeReference.
    (Jing Zhao via szetszwo)

    HDFS-4729. Fix OfflineImageViewer and permission checking for snapshot
    operations.  (Jing Zhao via szetszwo)

    HDFS-4749. Use INodeId to identify the corresponding directory node in
    FSImage saving/loading.  (Jing Zhao via szetszwo)

    HDFS-4742. Fix appending to a renamed file with snapshot.  (Jing Zhao via
    szetszwo)

    HDFS-4755. Fix AccessControlException message and moves "implements
    LinkedElement" from INode to INodeWithAdditionalFields.  (szetszwo)

    HDFS-4650. Fix a bug in FSDirectory and add more unit tests for rename with
    existence of snapshottable directories and snapshots.  (Jing Zhao via
    szetszwo)

    HDFS-4650. When passing two non-existing snapshot names to snapshotDiff, it
    returns success if the names are the same.  (Jing Zhao via szetszwo)

    HDFS-4767. If a directory is snapshottable, do not replace it when clearing
    quota.  (Jing Zhao via szetszwo)

    HDFS-4578.  Restrict snapshot IDs to 24-bit wide.  (Arpit Agarwal via
    szetszwo)

    HDFS-4773. Fix bugs in quota usage computation and OfflineImageViewer.
    (Jing Zhao via szetszwo)

    HDFS-4760. Update inodeMap after node replacement.  (Jing Zhao via szetszwo)

    HDFS-4758. Disallow nested snapshottable directories and unwrap
    RemoteException.  (szetszwo)

    HDFS-4781. Fix a NullPointerException when listing .snapshot under
    a non-existing directory.  (szetszwo)

    HDFS-4791. Update and fix deletion of reference inode.  (Jing Zhao via
    szetszwo)

    HDFS-4798. Update computeContentSummary() for the reference nodes in
    snapshots.  (szetszwo)

    HDFS-4800. Fix INodeDirectoryWithSnapshot#cleanDeletedINode.  (Jing Zhao via
    szetszwo)

    HDFS-4801. lsSnapshottableDir throws IllegalArgumentException when root is
    snapshottable.  (Jing Zhao via szetszwo)

    HDFS-4802. Disallowing snapshot on / twice should throw SnapshotException
    but not IllegalStateException.  (Jing Zhao via szetszwo)

    HDFS-4806. In INodeDirectoryWithSnapshot, use isInLatestSnapshot() to
    determine if an added/removed child should be recorded in the snapshot diff.
    (Jing Zhao via szetszwo)

    HDFS-4809. When a QuotaExceededException is thrown during rename, the quota
    usage should be subtracted back.  (Jing Zhao via szetszwo)

    HDFS-4842. Identify the correct prior snapshot when deleting a 
    snapshot under a renamed subtree. (jing9)

    HDFS-4846. Clean up snapshot CLI commands output stacktrace for invalid
    arguments. (Jing Zhao via brandonli)

    HDFS-4857. Snapshot.Root and AbstractINodeDiff#snapshotINode should not be 
    put into INodeMap when loading FSImage. (jing9)

    HDFS-4863. The root directory should be added to the snapshottable 
    directory list while loading fsimage. (jing9)

    HDFS-4848. copyFromLocal and renaming a file to ".snapshot" should output 
    that ".snapshot" is a reserved name. (Jing Zhao via brandonli)

    HDFS-4826. TestNestedSnapshots times out due to repeated slow edit log
    flushes when running on virtualized disk.  (Chris Nauroth via szetszwo)

    HDFS-4876. Fix the javadoc of FileWithSnapshot and move FileDiffList to
    FileWithSnapshot.  (szetszwo)

    HDFS-4850. Fix OfflineImageViewer to work on fsimages with empty files or 
    snapshots. (jing9) 

    HDFS-4877. Snapshot: fix the scenario where a directory is renamed under 
    its prior descendant. (jing9)

    HDFS-4873. callGetBlockLocations returns incorrect number of blocks for 
    snapshotted files. (jing9)

    HDFS-4819. Update Snapshot doc to clarify that nested snapshots are not
    allowed.  (szetszwo)

    HDFS-4902. DFSClient.getSnapshotDiffReport should use string path rather 
    than o.a.h.fs.Path. (Binglin Chang via jing9) 

    HDFS-4875. Add a test for testing snapshot file length. 
    (Arpit Agarwal via jing9)

    HDFS-4841. FsShell commands using secure webhfds fail ClientFinalizer 
    shutdown hook. (rkanter via tucu)

    HDFS-4951. FsShell commands using secure httpfs throw exceptions due 
    to missing TokenRenewer. (rknater via tucu)

    HDFS-4969. WebhdfsFileSystem expects non-standard WEBHDFS Json element. 
    (rkanter via tucu)

    HDFS-4797. BlockScanInfo does not override equals(..) and hashCode()
    consistently.  (szetszwo)

    HDFS-4978. Make disallowSnapshot idempotent. (jing9)

    HDFS-5005. Move SnapshotException and SnapshotAccessControlException 
    to o.a.h.hdfs.protocol. (jing9)

    HDFS-4982. JournalNode should relogin from keytab before fetching logs
    from other JNs (todd)

Release 2.0.6-alpha - 08/22/2013

  INCOMPATIBLE CHANGES

  NEW FEATURES

  IMPROVEMENTS

  OPTIMIZATIONS

Release 2.0.5-alpha - 06/06/2013

  INCOMPATIBLE CHANGES

  NEW FEATURES

  IMPROVEMENTS

  OPTIMIZATIONS

  BUG FIXES

Release 2.0.4-alpha - 2013-04-25

  INCOMPATIBLE CHANGES

  NEW FEATURES

  IMPROVEMENTS

  OPTIMIZATIONS

  BUG FIXES

Release 2.0.3-alpha - 2013-02-06

  INCOMPATIBLE CHANGES

    HDFS-4122. Cleanup HDFS logs and reduce the size of logged messages.
    (suresh)

    HDFS-4362. GetDelegationTokenResponseProto does not handle null token.
    (suresh)

    HDFS-4367. GetDataEncryptionKeyResponseProto does not handle null
    response. (suresh)

    HDFS-4364. GetLinkTargetResponseProto does not handle null path. (suresh)

    HDFS-4369. GetBlockKeysResponseProto does not handle null response.
    (suresh)

    HDFS-4451. hdfs balancer command returns exit code 1 on success instead
    of 0. (Joshua Blatt via suresh)

    HDFS-4350. Make enabling of stale marking on read and write paths
    independent. (Andrew Wang via suresh)


  NEW FEATURES

    HDFS-2656. Add libwebhdfs, a pure C client based on WebHDFS.
    (Jaimin D Jetly and Jing Zhao via szetszwo)

    HDFS-3912. Detect and avoid stale datanodes for writes.
    (Jing Zhao via suresh)

    HDFS-4059. Add number of stale DataNodes to metrics. (Jing Zhao via suresh)

    HDFS-4155. libhdfs implementation of hsync API (Liang Xie via todd)

    HDFS-4213. Add an API to hsync for updating the last block length at the
    namenode. (Jing Zhao via szetszwo)

    HDFS-3077. Implement QuorumJournalManager, a distributed mechanism for
    reliably storing HDFS edit logs. See dedicated section below for breakdown
    of subtasks.

  IMPROVEMENTS
  
    HDFS-3925. Prettify PipelineAck#toString() for printing to a log
    (Andrew Wang via todd)

    HDFS-3939. NN RPC address cleanup. (eli)

    HDFS-3373. Change DFSClient input stream socket cache to global static and
    add a thread to cleanup expired cache entries. (John George via szetszwo)

    HDFS-3896. Add descriptions for dfs.namenode.rpc-address and
    dfs.namenode.servicerpc-address to hdfs-default.xml. (Jeff Lord via atm)

    HDFS-3996. Add debug log removed in HDFS-3873 back. (eli)

    HDFS-3916. libwebhdfs (C client) code cleanups.
    (Colin Patrick McCabe via eli)

    HDFS-3813. Log error message if security and WebHDFS are enabled but
    principal/keytab are not configured. (Stephen Chu via atm)

    HDFS-3483. Better error message when hdfs fsck is run against a ViewFS
    config. (Stephen Fritz via atm)

    HDFS-3682. MiniDFSCluster#init should provide more info when it fails.
    (todd via eli)

    HDFS-4008. TestBalancerWithEncryptedTransfer needs a timeout. (eli)

    HDFS-4007. Rehabilitate bit-rotted unit tests under
    hadoop-hdfs-project/hadoop-hdfs/src/test/unit/ 
    (Colin Patrick McCabe via todd)

    HDFS-4041. Hadoop HDFS Maven protoc calls must not depend on external
    sh script. (Chris Nauroth via suresh)

    HADOOP-8911. CRLF characters in source and text files.
    (Raja Aluri via suresh)

    HDFS-4037. Rename the getReplication() method in BlockCollection to
    getBlockReplication(). (szetszwo)

    HDFS-4036. Remove "throws UnresolvedLinkException" from
    FSDirectory.unprotectedAddFile(..). (Jing Zhao via szetszwo)

    HDFS-2946. HA: Put a cap on the number of completed edits files retained
    by the NN. (atm)

    HDFS-4029. GenerationStamp should use an AtomicLong. (eli)

    HDFS-4068. DatanodeID and DatanodeInfo member should be private. (eli)

    HDFS-4073. Two minor improvements to FSDirectory.  (Jing Zhao via szetszwo)

    HDFS-4074. Remove the unused default constructor from INode.  (Brandon Li
    via szetszwo)

    HDFS-4088. Remove "throws QuotaExceededException" from an
    INodeDirectoryWithQuota constructor. (szetszwo)

    HDFS-4099. Clean up replication code and add more javadoc. (szetszwo)

    HDFS-4107. Add utility methods for casting INode to INodeFile and
    INodeFileUnderConstruction. (szetszwo)

    HDFS-4112. A few improvements on INodeDirectory include adding a utility
    method for casting; avoiding creation of new empty lists; cleaning up 
    some code and rewriting some javadoc. (szetszwo)

    HDFS-4121. Add namespace declarations in hdfs .proto files for languages 
    other than java. (Binglin Chang via suresh)

    HDFS-3573. Supply NamespaceInfo when instantiating JournalManagers. 
    (todd and ivank via umamahesh)

    HDFS-3695. Genericize format() to non-file JournalManagers. 
    (todd via umamahesh)

    HDFS-3789. JournalManager#format() should be able to throw IOException. 
    (Ivan Kelly via umamahesh)

    HDFS-3809. Make BKJM use protobufs for all serialization with ZK. 
    (Ivan Kelly via umamhesh)

    HDFS-3916. libwebhdfs testing code cleanup. (Jing Zhao via suresh)

    HDFS-4143. Change blocks to private in INodeFile and renames isLink() to
    isSymlink() in INode. (szetszwo)

    HDFS-4046. Rename ChecksumTypeProto enum NULL since it is illegal in
    C/C++. (Binglin Chang via suresh)

    HDFS-4048. Use ERROR instead of INFO for volume failure logs.
    (Stephen Chu via eli)

    HDFS-1322. Document umask in DistributedFileSystem#mkdirs javadocs.
    (Colin Patrick McCabe via eli)

    HDFS-4038. Override toString() for BookKeeperEditLogInputStream.
    (Vinay via umamahesh)

    HDFS-4214. OfflineEditsViewer should print out the offset at which it
    encountered an error. (Colin Patrick McCabe via atm)

    HDFS-4199. Provide test for HdfsVolumeId. (Ivan A. Veselovsky via atm)

    HDFS-3049. During the normal NN startup process, fall back on a different
    edit log if we see one that is corrupt (Colin Patrick McCabe via todd)

    HDFS-3571. Allow EditLogFileInputStream to read from a remote URL (todd)

    HDFS-4110. Refine a log printed in JNStorage. (Liang Xie via suresh)

    HDFS-4153. Add START_MSG/SHUTDOWN_MSG for JournalNode. (liang xie via atm)

    HDFS-3935. Add JournalNode to the start/stop scripts (Andy Isaacson via todd)

    HDFS-4268. Remove redundant enum NNHAStatusHeartbeat.State. (shv)

    HDFS-3680. Allow customized audit logging in HDFS FSNamesystem. (Marcelo
    Vanzin via atm)

    HDFS-4130. BKJM: The reading for editlog at NN starting using bkjm is not efficient.
    (Han Xiao via umamahesh)

    HDFS-4326. bump up Tomcat version for HttpFS to 6.0.36. (tucu via acmurthy)

    HDFS-4270. Introduce soft and hard limits for max replication so that
    replications of the highest priority are allowed to choose a source datanode
    that has reached its soft limit but not the hard limit.  (Derek Dagit via
    szetszwo)

    HADOOP-9173. Add security token protobuf definition to common and
    use it in hdfs. (suresh)

    HDFS-4030. BlockManager excessBlocksCount and
    postponedMisreplicatedBlocksCount should be AtomicLongs. (eli)

    HDFS-4031. Update findbugsExcludeFile.xml to include findbugs 2
    exclusions. (eli)

    HDFS-4033. Miscellaneous findbugs 2 fixes. (eli)

    HDFS-4034. Remove redundant null checks. (eli)

    HDFS-4035. LightWeightGSet and LightWeightHashSet increment a
    volatile without synchronization. (eli)
    
    HDFS-4032. Specify the charset explicitly rather than rely on the
    default. (eli)

    HDFS-4363. Combine PBHelper and HdfsProtoUtil and remove redundant
    methods. (suresh)

    HDFS-4377. Some trivial DN comment cleanup. (eli)

    HDFS-4381. Document fsimage format details in FSImageFormat class javadoc.
    (Jing Zhao via suresh)

    HDFS-4375. Use token request messages defined in hadoop common.
    (suresh)

    HDFS-4392. Use NetUtils#getFreeSocketPort in MiniDFSCluster.
    (Andrew Purtell via suresh)

    HDFS-4393. Make empty request and responses in protocol translators can be
    static final members. (Brandon Li via suresh)

    HDFS-4403. DFSClient can infer checksum type when not provided by reading
    first byte (todd)

    HDFS-4259. Improve pipeline DN replacement failure message (harsh)

    HDFS-3598. WebHDFS support for file concat. (Plamen Jeliazkov via shv)

    HDFS-4456. Add concat to HttpFS and WebHDFS REST API docs. (plamenj2003 via tucu)

  OPTIMIZATIONS

    HDFS-3429. DataNode reads checksums even if client does not need them (todd)

  BUG FIXES

    HDFS-3919. MiniDFSCluster:waitClusterUp can hang forever.
    (Andy Isaacson via eli)

    HDFS-3924. Multi-byte id in HdfsVolumeId. (Andrew Wang via atm)

    HDFS-3936. MiniDFSCluster shutdown races with BlocksMap usage. (eli)

    HDFS-3951. datanode web ui does not work over HTTPS when datanode is started in secure mode. (tucu)

    HDFS-3949. NameNodeRpcServer#join should join on both client and
    server RPC servers. (eli)

    HDFS-3932. NameNode Web UI broken if the rpc-address is set to the wildcard.
    (Colin Patrick McCabe via eli)

    HDFS-3931. TestDatanodeBlockScanner#testBlockCorruptionPolicy2 is broken.
    (Andy Isaacson via eli)

    HDFS-3964. Make NN log of fs.defaultFS debug rather than info. (eli)

    HDFS-3992. Method org.apache.hadoop.hdfs.TestHftpFileSystem.tearDown()
    sometimes throws NPEs. (Ivan A. Veselovsky via atm)

    HDFS-3753. Tests don't run with native libraries.
    (Colin Patrick McCabe via eli)

    HDFS-4000. TestParallelLocalRead fails with "input ByteBuffers
    must be direct buffers". (Colin Patrick McCabe via eli)

    HDFS-3999. HttpFS OPEN operation expects len parameter, it should be length. (tucu)

    HDFS-4006. TestCheckpoint#testSecondaryHasVeryOutOfDateImage
    occasionally fails due to unexpected exit. (todd via eli)

    HDFS-4018. testMiniDFSClusterWithMultipleNN is missing some
    cluster cleanup. (eli)

    HDFS-4020. TestRBWBlockInvalidation may time out. (eli)

    HDFS-4021. Misleading error message when resources are low on the NameNode.
    (Christopher Conner via atm)

    HDFS-4044. Duplicate ChecksumType definition in HDFS .proto files.
    (Binglin Chang via suresh)

    HDFS-4049. Fix hflush performance regression due to nagling delays
    (todd)

    HDFS-3678. Edit log files are never being purged from 2NN. (atm)

    HDFS-4058. DirectoryScanner may fail with IOOB if the directory
    scanning threads return out of volume order. (eli)

    HDFS-3985. Add timeouts to TestMulitipleNNDataBlockScanner. (todd via eli)

    HDFS-4061. TestBalancer and TestUnderReplicatedBlocks need timeouts. (eli)

    HDFS-3997. OfflineImageViewer incorrectly passes value of imageVersion when
    visiting IS_COMPRESSED element. (Mithun Radhakrishnan via atm)

    HDFS-4055. TestAuditLogs is flaky. (Binglin Chang via eli)

    HDFS-4072. On file deletion remove corresponding blocks pending
    replications. (Jing Zhao via suresh)

    HDFS-4022. Replication not happening for appended block.
    (Vinay via umamahesh)

    HDFS-3948. Do not use hflush in TestWebHDFS.testNamenodeRestart() since the
    out stream returned by WebHdfsFileSystem does not support it. (Jing Zhao
    via szetszwo)

    HDFS-3616. Fix a ConcurrentModificationException bug that BP actor threads
    may not be shutdown properly in DataNode.  (Jing Zhao via szetszwo)

    HDFS-4127. Log message is not correct in case of short of replica.
    (Junping Du via suresh)

    HADOOP-8994. TestDFSShell creates file named "noFileHere", making further
    tests hard to understand (Andy Isaacson via daryn)

    HDFS-3804.  TestHftpFileSystem fails intermittently with JDK7
    (Trevor Robinson via daryn)

    HDFS-4132. When libwebhdfs is not enabled, nativeMiniDfsClient frees
    uninitialized memory (Colin Patrick McCabe via todd)

    HDFS-1331. dfs -test should work like /bin/test (Andy Isaacson via daryn)

    HDFS-3979. For hsync, datanode should wait for the local sync to complete
    before sending ack. (Lars Hofhansl via szetszwo)

    HDFS-3810. Implement format() for BKJM (Ivan Kelly via umamahesh)

    HDFS-3625. Fix TestBackupNode by properly initializing edit log during
    startup. (Junping Du via todd)

    HDFS-4138. BackupNode startup fails due to uninitialized edit log.
    (Kihwal Lee via shv)

    HDFS-4162. Some malformed and unquoted HTML strings are returned from 
    datanode web ui. (Darek Dagit via suresh)

    HDFS-4164. fuse_dfs: add -lrt to the compiler command line on Linux.
    (Colin Patrick McCabe via eli)

    HDFS-3921. NN will prematurely consider blocks missing when entering active
    state while still in safe mode. (atm)

    HDFS-4106. BPServiceActor#lastHeartbeat, lastBlockReport and
    lastDeletedReport should be volatile. (Jing Zhao via suresh)

    HDFS-4139. fuse-dfs RO mode still allows file truncation.
    (Colin Patrick McCabe via eli)    

    HDFS-4104. dfs -test -d prints inappropriate error on nonexistent directory
    (Andy Isaacson via daryn)

    HDFS-3623. BKJM: zkLatchWaitTimeout hard coded to 6000. Make use of ZKSessionTimeout instead.
    (umamahesh)

    HDFS-4100. Fix all findbug security warings. (Liang Xie via eli)

    HDFS-3507. DFS#isInSafeMode needs to execute only on Active NameNode.
    (Vinay via atm)

    HDFS-4105. The SPNEGO user for secondary namenode should use the web
    keytab. (Arpit Gupta via jitendra)

    HDFS-4156. Seeking to a negative position should throw an IOE.
    (Eli Reisman via eli)

    HDFS-4171. WebHDFS and HttpFs should accept only valid Unix user 
    names. (tucu)

    HDFS-4178. Shell scripts should not close stderr (Andy Isaacson via daryn)

    HDFS-4179. BackupNode: allow reads, fix checkpointing, safeMode. (shv)

    HDFS-4216. Do not ignore QuotaExceededException when adding symlinks.
    (szetszwo)

    HDFS-4242. Map.Entry is incorrectly used in LeaseManager since the behavior
    of it is undefined after the iteration or modifications of the map.
    (szetszwo)

    HDFS-4231. BackupNode: Introduce BackupState. (shv)

    HDFS-4238. Standby namenode should not do purging of shared
    storage edits. (todd)

    HDFS-4282. TestEditLog.testFuzzSequences FAILED in all pre-commit test
    (todd)

    HDFS-4236. Remove artificial limit on username length introduced in
    HDFS-4171. (tucu via suresh)

    HDFS-4279. NameNode does not initialize generic conf keys when started
    with -recover. (Colin Patrick McCabe via atm)

    HDFS-4291. edit log unit tests leave stray test_edit_log_file around
    (Colin Patrick McCabe via todd)

    HDFS-4292. Sanity check not correct in RemoteBlockReader2.newBlockReader
    (Binglin Chang via todd)

    HDFS-4295. Using port 1023 should be valid when starting Secure DataNode
    (Stephen Chu via todd)

    HDFS-4294. Backwards compatibility is not maintained for TestVolumeId.
    (Ivan A. Veselovsky and Robert Parker via atm)

    HDFS-2264. NamenodeProtocol has the wrong value for clientPrincipal in
    KerberosInfo annotation. (atm)

    HDFS-4307. SocketCache should use monotonic time. (Colin Patrick McCabe
    via atm)

    HDFS-4315. DNs with multiple BPs can have BPOfferServices fail to start
    due to unsynchronized map access. (atm)

    HDFS-4140. fuse-dfs handles open(O_TRUNC) poorly. (Colin Patrick McCabe
    via atm)

    HDFS-4308. addBlock() should persist file blocks once.
    (Plamen Jeliazkov via shv)

    HDFS-4347. Avoid infinite waiting checkpoint to complete in TestBackupNode.
    (Plamen Jeliazkov via shv)

    HDFS-4349. Add test for reading files from BackupNode. (shv)

    HDFS-4302. Fix fatal exception when starting NameNode with DEBUG logs
    (Eugene Koontz via todd)

    HDFS-3970. Fix bug causing rollback of HDFS upgrade to result in bad
    VERSION file. (Vinay and Andrew Wang via atm)

    HDFS-4306. PBHelper.convertLocatedBlock miss convert BlockToken. (Binglin
    Chang via atm)

    HDFS-4384. test_libhdfs_threaded gets SEGV if JNIEnv cannot be
    initialized. (Colin Patrick McCabe via eli)

    HDFS-4328. TestLargeBlock#testLargeBlockSize is timing out. (Chris Nauroth
    via atm)

    HDFS-4274. BlockPoolSliceScanner does not close verification log during
    shutdown. (Chris Nauroth via suresh)

    HDFS-1245. Pluggable block id generation. (shv)

    HDFS-4415. HostnameFilter should handle hostname resolution failures and
    continue processing. (Robert Kanter via atm)

    HDFS-4359. Slow RPC responses from NN can prevent metrics collection on
    DNs. (liang xie via atm)

    HDFS-4444. Add space between total transaction time and number of
    transactions in FSEditLog#printStatistics. (Stephen Chu via suresh)

    HDFS-4428. FsDatasetImpl should disclose what the error is when a rename
    fails. (Colin Patrick McCabe via atm)

    HDFS-4452. getAdditionalBlock() can create multiple blocks if the client
    times out and retries. (shv)

    HDFS-4445. All BKJM ledgers are not checked while tailing, So failover will fail.
    (Vinay via umamahesh)

    HDFS-4462. 2NN will fail to checkpoint after an HDFS upgrade from a
    pre-federation version of HDFS. (atm)

    HDFS-4404. Create file failure when the machine of first attempted NameNode
    is down. (Todd Lipcon via atm)

    HDFS-4344. dfshealth.jsp throws NumberFormatException when
    dfs.hosts/dfs.hosts.exclude includes port number. (Andy Isaacson via atm)

    HDFS-4468.  Use the new StringUtils methods added by HADOOP-9252 and fix
    TestHDFSCLI and TestQuota. (szetszwo)

    HDFS-4458. In DFSUtil.getNameServiceUris(..), convert default fs URI using
    NetUtils.createSocketAddr(..) for being consistent with other addresses.
    (Binglin Chang via szetszwo)

  BREAKDOWN OF HDFS-3077 SUBTASKS

    HDFS-3077. Quorum-based protocol for reading and writing edit logs.
    (todd, Brandon Li, and Hari Mankude via todd)
    
    HDFS-3694. Fix getEditLogManifest to fetch httpPort if necessary (todd)
    
    HDFS-3692. Support purgeEditLogs() call to remotely purge logs on JNs
    (todd)
    
    HDFS-3693. JNStorage should read its storage info even before a writer
    becomes active (todd)
    
    HDFS-3725. Fix QJM startup when individual JNs have gaps (todd)
    
    HDFS-3741. Exhaustive failure injection test for skipped RPCs (todd)
    
    HDFS-3773. TestNNWithQJM fails after HDFS-3741. (atm)
    
    HDFS-3793. Implement genericized format() in QJM (todd)
    
    HDFS-3795. QJM: validate journal dir at startup (todd)
    
    HDFS-3798. Avoid throwing NPE when finalizeSegment() is called on invalid
    segment (todd)
    
    HDFS-3799. QJM: handle empty log segments during recovery (todd)
    
    HDFS-3797. QJM: add segment txid as a parameter to journal() RPC (todd)
    
    HDFS-3800. improvements to QJM fault testing (todd)
    
    HDFS-3823. QJM: TestQJMWithFaults fails occasionally because of missed
    setting of HTTP port. (todd and atm)
    
    HDFS-3826. QJM: Some trivial logging / exception text improvements. (todd
    and atm)
    
    HDFS-3839. QJM: hadoop-daemon.sh should be updated to accept "journalnode"
    (eli)
    
    HDFS-3845. Fixes for edge cases in QJM recovery protocol (todd)
    
    HDFS-3877. QJM: Provide defaults for dfs.journalnode.*address (eli)
    
    HDFS-3863. Track last "committed" txid in QJM (todd)
    
    HDFS-3869. Expose non-file journal manager details in web UI (todd)
    
    HDFS-3884. Journal format() should reset cached values (todd)
    
    HDFS-3870. Add metrics to JournalNode (todd)
    
    HDFS-3891. Make selectInputStreams throw IOE instead of RTE (todd)
    
    HDFS-3726. If a logger misses an RPC, don't retry that logger until next
    segment (todd)
    
    HDFS-3893. QJM: Make QJM work with security enabled. (atm)
    
    HDFS-3897. QJM: TestBlockToken fails after HDFS-3893. (atm)
    
    HDFS-3898. QJM: enable TCP_NODELAY for IPC (todd)
    
    HDFS-3885. QJM: optimize log sync when JN is lagging behind (todd)
    
    HDFS-3900. QJM: avoid validating log segments on log rolls (todd)
    
    HDFS-3901. QJM: send 'heartbeat' messages to JNs even when they are
    out-of-sync (todd)
    
    HDFS-3899. QJM: Add client-side metrics (todd)
    
    HDFS-3914. QJM: acceptRecovery should abort current segment (todd)
    
    HDFS-3915. QJM: Failover fails with auth error in secure cluster (todd)
    
    HDFS-3906. QJM: quorum timeout on failover with large log segment (todd)
    
    HDFS-3840. JournalNodes log JournalNotFormattedException backtrace error
    before being formatted (todd)
    
    HDFS-3894. QJM: testRecoverAfterDoubleFailures can be flaky due to IPC
    client caching (todd)
    
    HDFS-3926. QJM: Add user documentation for QJM. (atm)
    
    HDFS-3943. QJM: remove currently-unused md5sum field (todd)
    
    HDFS-3950. QJM: misc TODO cleanup, improved log messages, etc. (todd)
    
    HDFS-3955. QJM: Make acceptRecovery() atomic. (todd)
    
    HDFS-3956. QJM: purge temporary files when no longer within retention
    period (todd)
    
    HDFS-4004. TestJournalNode#testJournal fails because of test case execution
    order (Chao Shi via todd)
    
    HDFS-4017. Unclosed FileInputStream in GetJournalEditServlet
    (Chao Shi via todd)

    HDFS-4351. In BlockPlacementPolicyDefault.chooseTarget(..), numOfReplicas
    needs to be updated when avoiding stale nodes.  (Andrew Wang via szetszwo)

    HDFS-2908. Add apache license header for StorageReport.java. (Brandon Li
    via tgraves)

    HDFS-4399. Fix RAT warnings by excluding images sub-dir in docs. (Thomas
    Graves via acmurthy) 

Release 2.0.2-alpha - 2012-09-07 

  INCOMPATIBLE CHANGES

    HDFS-3446. HostsFileReader silently ignores bad includes/excludes
    (Matthew Jacobs via todd)

    HDFS-3755. Creating an already-open-for-write file with overwrite=true fails
    (todd)

  NEW FEATURES

    HDFS-744. Support hsync in HDFS. (Lars Hofhansl via szetszwo)

    HDFS-3042. Automatic failover support for NameNode HA (todd)
    (see dedicated section below for breakdown of subtasks)

    HDFS-3518. Add a utility method HdfsUtils.isHealthy(uri) for checking if
    the given HDFS is healthy. (szetszwo)

    HDFS-3113. httpfs does not support delegation tokens. (tucu)

    HDFS-3513. HttpFS should cache filesystems. (tucu)

    HDFS-3637. Add support for encrypting the DataTransferProtocol. (atm)

    HDFS-3150. Add option for clients to contact DNs via hostname. (eli)

    HDFS-2793. Add an admin command to trigger an edit log roll. (todd)

    HDFS-3703. Datanodes are marked stale if heartbeat is not received in
    configured timeout and are selected as the last location to read from.
    (Jing Zhao via suresh)
    
  IMPROVEMENTS

    HDFS-3040. TestMulitipleNNDataBlockScanner is misspelled. (Madhukara Phatak
    via atm)

    HDFS-3390. DFSAdmin should print full stack traces of errors when DEBUG
    logging is enabled. (atm)

    HDFS-3341. Change minimum RPC versions to respective SNAPSHOTs instead of
    final releases. (todd)

    HDFS-3369. Rename {get|set|add}INode(..) methods in BlockManager and
    BlocksMap to {get|set|add}BlockCollection(..).  (John George via szetszwo)

    HDFS-3134. harden edit log loader against malformed or malicious input.
    (Colin Patrick McCabe via eli)

    HDFS-3230. Cleanup DatanodeID creation in the tests. (eli)

    HDFS-3401. Cleanup DatanodeDescriptor creation in the tests. (eli)

    HDFS-3400. DNs should be able start with jsvc even if security is disabled.
    (atm via eli)

    HDFS-3404. Make putImage in GetImageServlet infer remote address to fetch
    from request. (atm)

    HDFS-3335. check for edit log corruption at the end of the log
    (Colin Patrick McCabe via todd)

    HDFS-3417. Rename BalancerDatanode#getName to getDisplayName to be
    consistent with Datanode. (eli)

    HDFS-3416. Cleanup DatanodeID and DatanodeRegistration
    constructors used by testing. (eli)

    HDFS-3419. Cleanup LocatedBlock. (eli)

    HDFS-3440. More effectively limit stream memory consumption when reading
    corrupt edit logs (Colin Patrick McCabe via todd)

    HDFS-3438. BootstrapStandby should not require a rollEdits on active node
    (todd)

    HDFS-2885. Remove "federation" from the nameservice config options.
    (Tsz Wo (Nicholas) Sze via eli)

    HDFS-3394. Do not use generic in INodeFile.getLastBlock(): the run-time
    ClassCastException check is useless since generic type information is only
    available in compile-time.  (szetszwo)

    HDFS-3454. Balancer unconditionally logs InterruptedException at
    INFO level on shutdown if security is enabled. (eli)

    HDFS-1013. Miscellaneous improvements to HTML markup for web UIs
    (Eugene Koontz via todd)

    HDFS-3052. Change INodeFile and INodeFileUnderConstruction to package
    private.  (szetszwo)

    HDFS-3520. Add transfer rate logging to TransferFsImage. (eli)

    HDFS-3504. Support configurable retry policy in DFSClient for RPC
    connections and RPC calls, and add MultipleLinearRandomRetry, a new retry
    policy.  (szetszwo)

    HDFS-3372. offlineEditsViewer should be able to read a binary
    edits file with recovery mode. (Colin Patrick McCabe via eli)

    HDFS-3516. Check content-type in WebHdfsFileSystem.  (szetszwo)

    HDFS-3535. Audit logging should log denied accesses. (Andy Isaacson via eli)

    HDFS-3481. Refactor HttpFS handling of JAX-RS query string parameters (tucu)

    HDFS-3572. Cleanup code which inits SPNEGO in HttpServer (todd)

    HDFS-3475. Make the replication monitor multipliers configurable.
    (harsh via eli)

    HDFS-3343. Improve metrics for DN read latency (Andrew Wang via todd)

    HDFS-3170. Add more useful metrics for write latency (Matthew Jacobs via
    todd)

    HDFS-3604. Add dfs.webhdfs.enabled to hdfs-default.xml. (eli)

    HDFS-2988. Improve error message when storage directory lock fails
    (Miomir Boljanovic via harsh)

    HDFS-2391. Newly set BalancerBandwidth value is not displayed anywhere.
    (harsh)

    HDFS-3067. NPE in DFSInputStream.readBuffer if read is repeated on
    corrupted block. (Henry Robinson via atm)

    HDFS-3555. idle client socket triggers DN ERROR log
    (should be INFO or DEBUG). (Andy Isaacson via harsh)

    HDFS-3568. fuse_dfs: add support for security. (Colin McCabe via atm)

    HDFS-3629. Fix the typo in the error message about inconsistent
    storage layout version. (Brandon Li via harsh)

    HDFS-3613. GSet prints some INFO level values, which aren't
    really very useful to all (Andrew Wang via harsh)

    HDFS-3611. NameNode prints unnecessary WARNs about edit log normally skipping 
    a few bytes. (Colin Patrick McCabe via harsh)

    HDFS-3582. Hook daemon process exit for testing. (eli)

    HDFS-3641. Move server Util time methods to common and use now
    instead of System#currentTimeMillis. (eli)

    HDFS-3633. libhdfs: hdfsDelete should pass JNI_FALSE or JNI_TRUE.
    (Colin Patrick McCabe via eli)

    HDFS-799. libhdfs must call DetachCurrentThread when a thread is destroyed.
    (Colin Patrick McCabe via eli)

    HDFS-3306. fuse_dfs: don't lock release operations.
    (Colin Patrick McCabe via eli)

    HDFS-3612. Single namenode image directory config warning can
    be improved. (Andy Isaacson via harsh)

    HDFS-3606. libhdfs: create self-contained unit test.
    (Colin Patrick McCabe via eli)

    HDFS-3539. libhdfs code cleanups. (Colin Patrick McCabe via eli)

    HDFS-3610. fuse_dfs: Provide a way to use the default (configured) NN URI.
    (Colin Patrick McCabe via eli)

    HDFS-3663. MiniDFSCluster should capture the code path that led to
    the first ExitException. (eli)

    HDFS-3659. Add missing @Override to methods across the hadoop-hdfs
    project. (Brandon Li via harsh)

    HDFS-3537. Move libhdfs and fuse-dfs source to native subdirectories.
    (Colin Patrick McCabe via eli)

    HDFS-3665. Add a test for renaming across file systems via a symlink. (eli)

    HDFS-3666. Plumb more exception messages to terminate. (eli)

    HDFS-3673. libhdfs: fix some compiler warnings. (Colin Patrick McCabe via eli)

    HDFS-3675. libhdfs: follow documented return codes. (Colin Patrick McCabe via eli)

    HDFS-1249. With fuse-dfs, chown which only has owner (or only group)
    argument fails with Input/output error. (Colin Patrick McCabe via eli)

    HDFS-3583. Convert remaining tests to Junit4. (Andrew Wang via atm)

    HDFS-3711. Manually convert remaining tests to JUnit4. (Andrew Wang via atm)

    HDFS-3650. Use MutableQuantiles to provide latency histograms for various
    operations. (Andrew Wang via atm)

    HDFS-3667.  Add retry support to WebHdfsFileSystem.  (szetszwo)

    HDFS-3291. add test that covers HttpFS working w/ a non-HDFS Hadoop
    filesystem (tucu)

    HDFS-3634. Add self-contained, mavenized fuse_dfs test. (Colin Patrick
    McCabe via atm)

    HDFS-3190. Simple refactors in existing NN code to assist
    QuorumJournalManager extension. (todd)

    HDFS-3276. initializeSharedEdits should have a -nonInteractive flag (todd)

    HDFS-3765. namenode -initializeSharedEdits should be able to initialize
    all shared storages. (Vinay and todd via todd)

    HDFS-3723. Add support -h, -help to all the commands. (Jing Zhao via
    suresh)

    HDFS-3803. Change BlockPoolSliceScanner chatty INFO log to DEBUG.
    (Andrew Purtell via suresh)

    HDFS-3802. StartupOption.name in HdfsServerConstants should be final.
    (Jing Zhao via szetszwo)

    HDFS-3796. Speed up edit log tests by avoiding fsync() (todd)

    HDFS-2963. Console Output is confusing while executing metasave
    (dfsadmin command). (Andrew Wang via eli)

    HDFS-3672. Expose disk-location information for blocks to enable better
    scheduling. (Andrew Wang via atm)

    HDFS-2727. libhdfs should get the default block size from the server.
    (Colin Patrick McCabe via eli)

    HDFS-3832. Remove protocol methods related to DistributedUpgrade. (suresh)

    HDFS-3819. Should check whether invalidate work percentage default value is
    not greater than 1.0f. (Jing Zhao via jitendra)

    HDFS-3177. Update DFSClient and DataXceiver to handle different checkum
    types in file checksum computation.  (Kihwal Lee via szetszwo)

    HDFS-3844. Add @Override and remove {@inheritdoc} and unnecessary
    imports. (Jing Zhao via suresh)

    HDFS-3853. Port MiniDFSCluster enableManagedDfsDirsRedundancy
    option to branch-2. (Colin Patrick McCabe via eli)

    HDFS-3871. Change NameNodeProxies to use RetryUtils.  (Arun C Murthy
    via szetszwo)

    HDFS-3887. Remove redundant chooseTarget methods in BlockPlacementPolicy.
    (Jing Zhao via szetszwo)

    HDFS-3888. Clean up BlockPlacementPolicyDefault.  (Jing Zhao via szetszwo)

    HDFS-3907. Allow multiple users for local block readers. (eli)

    HDFS-3510. Editlog pre-allocation is performed prior to writing edits
    to avoid partial edits case disk out of space. (Colin McCabe via todd)

    HDFS-3910. DFSTestUtil#waitReplication should timeout. (eli)
    
    HDFS-3920. libwebdhfs string processing and using strerror consistently
    to handle all errors. (Jing Zhao via suresh)

  OPTIMIZATIONS

    HDFS-2982. Startup performance suffers when there are many edit log
    segments. (Colin Patrick McCabe via todd)

    HDFS-2834. Add a ByteBuffer-based read API to DFSInputStream.
    (Henry Robinson via todd)

    HDFS-3110. Use directRead API to reduce the number of buffer copies in
    libhdfs (Henry Robinson via todd)

    HDFS-3697. Enable fadvise readahead by default. (todd)

    HDFS-2421. Improve the concurrency of SerialNumberMap in NameNode.
    (Jing Zhao and Weiyan Wang via szetszwo)

    HDFS-3866. HttpFS POM should have property where to download tomcat from (zero45 via tucu)

  BUG FIXES

    HDFS-3385. The last block of INodeFileUnderConstruction is not
    necessarily a BlockInfoUnderConstruction, so do not cast it in
    FSNamesystem.recoverLeaseInternal(..).  (szetszwo)

    HDFS-3414. Balancer does not find NameNode if rpc-address or
    servicerpc-address are not set in client configs. (atm)

    HDFS-3031. Fix complete() and getAdditionalBlock() RPCs to be idempotent
    (todd)

    HDFS-2759. Pre-allocate HDFS edit log files after writing version number.
    (atm)

    HDFS-3413. TestFailureToReadEdits timing out. (atm)

    HDFS-3422. TestStandbyIsHot timeouts too aggressive (todd)

    HDFS-3433. GetImageServlet should allow administrative requestors when
    security is enabled. (atm)

    HDFS-1153. dfsnodelist.jsp should handle invalid input parameters.
    (Ravi Phulari via eli)

    HDFS-3434. InvalidProtocolBufferException when visiting DN
    browseDirectory.jsp (eli)

    HDFS-2800. Fix cancellation of checkpoints in the standby node to be more
    reliable. (todd)

    HDFS-3391. Fix InvalidateBlocks to compare blocks including their
    generation stamps. (todd)

    HDFS-3444. hdfs groups command doesn't work with security enabled. (atm)

    HDFS-2717. BookKeeper Journal output stream doesn't check addComplete rc.
    (Ivan Kelly via umamahesh)

    HDFS-3415. Make sure all layout versions are the same for all storage
    directories in the Namenode.  (Brandon Li via szetszwo)

    HDFS-3436. In DataNode.transferReplicaForPipelineRecovery(..), it should
    use the stored generation stamp to check if the block is valid.  (Vinay
    via szetszwo)

    HDFS-3460. HttpFS proxyuser validation with Kerberos ON uses full 
    principal name. (tucu)

    HDFS-3058. HA: Bring BookKeeperJournalManager up to date with HA changes.
    (Ivan Kelly via umamahesh)

    HDFS-3368. Missing blocks due to bad DataNodes coming up and down. (shv)

    HDFS-3452. BKJM:Switch from standby to active fails and NN gets shut down
    due to delay in clearing of lock. (umamahesh)

    HDFS-3398. Client will not retry when primaryDN is down once it's just got pipeline.
    (Amith D K via umamahesh)

    HDFS-3474. Cleanup Exception handling in BookKeeper journal manager.
    (Ivan Kelly via umamahesh)

    HDFS-3468. Make BKJM-ZK session timeout configurable. (umamahesh)

    HDFS-3423. BKJM: NN startup is failing, when tries to recoverUnfinalizedSegments()
    a bad inProgress_ ZNodes. (Ivan Kelly and Uma via umamahesh)

    HDFS-3441. Race condition between rolling logs at active NN and purging at standby.
    (Rakesh R via umamahesh)

    HDFS-3484. hdfs fsck doesn't work if NN HTTP address is set to
    0.0.0.0 even if NN RPC address is configured. (atm via eli)

    HDFS-3486. offlineimageviewer can't read fsimage files that contain
    persistent delegation tokens. (Colin Patrick McCabe via eli)

    HDFS-3487. offlineimageviewer should give byte offset information
    when it encounters an exception. (Colin Patrick McCabe via eli)

    HDFS-3442. Incorrect count for Missing Replicas in FSCK report. (Andrew
    Wang via atm)

    HDFS-2025. Go Back to File View link is not working in tail.jsp.
    (Ashish and Sravan via umamahesh)

    HDFS-3501. Checkpointing with security enabled will stop working
    after ticket lifetime expires. (atm via eli)

    HDFS-3266. DFSTestUtil#waitCorruptReplicas doesn't sleep between checks.
    (Madhukara Phatak via atm)

    HDFS-3505. DirectoryScanner does not join all threads in shutdown.
    (Colin Patrick McCabe via eli)

    HDFS-3485. DataTransferThrottler will over-throttle when currentTimeMillis
    jumps (Andy Isaacson via todd)

    HDFS-2914. HA: Standby should not enter safemode when resources are low.
    (Vinay via atm)

    HDFS-3235. MiniDFSClusterManager doesn't correctly support -format option.
    (Henry Robinson via atm)

    HDFS-3514. Add missing TestParallelLocalRead. (Henry Robinson via atm)

    HDFS-3243. TestParallelRead timing out on jenkins. (Henry Robinson via todd)

    HDFS-3490. DatanodeWebHdfsMethods throws NullPointerException if
    NamenodeRpcAddressParam is not set.  (szetszwo)

    HDFS-2797. Fix misuses of InputStream#skip in the edit log code.
    (Colin Patrick McCabe via eli)

    HDFS-3517. TestStartup should bind ephemeral ports. (eli)

    HDFS-3522. If a namenode is in safemode, it should throw SafeModeException
    when getBlockLocations has zero locations.  (Brandon Li via szetszwo)

    HDFS-3408. BKJM : Namenode format fails, if there is no BK root. (Rakesh R via umamahesh)

    HDFS-3389. Document the BKJM usage in Namenode HA. (umamahesh and Ivan Kelly via umamahesh)

    HDFS-3531. EditLogFileOutputStream#preallocate should check for
    incomplete writes. (Colin Patrick McCabe via eli)

    HDFS-766. Error message not clear for set space quota out of boundary
    values. (Jon Zuanich via atm)

    HDFS-3480. Multiple SLF4J binding warning. (Vinay via eli)

    HDFS-3524. Update TestFileLengthOnClusterRestart for HDFS-3522.  (Brandon
    Li via szetszwo)

    HDFS-3559. DFSTestUtil: use Builder class to construct DFSTestUtil
    instances. (Colin Patrick McCabe via atm)

    HDFS-3551. WebHDFS CREATE should use client location for HTTP redirection.
    (szetszwo)

    HDFS-3157. Fix a bug in the case that the generation stamps of the stored
    block in a namenode and the reported block from a datanode do not match.
    (Ashish Singhi via szetszwo)

    HDFS-3575. HttpFS does not log Exception Stacktraces (brocknoland via tucu)

    HDFS-3574. Fix small race and do some cleanup in GetImageServlet (todd)

    HDFS-3581. FSPermissionChecker#checkPermission sticky bit check
    missing range check. (eli)

    HDFS-3541. Deadlock between recovery, xceiver and packet responder.
    (Vinay via umamahesh)

    HDFS-3428. Move DelegationTokenRenewer to common (tucu)

    HDFS-3491. HttpFs does not set permissions correctly (tucu)

    HDFS-3580. incompatible types; no instance(s) of type variable(s) V exist 
    so that V conforms to boolean compiling HttpFSServer.java with OpenJDK 
    (adi2 via tucu)

    HDFS-3603. Decouple TestHDFSTrash from TestTrash. (Jason Lowe via eli)

    HDFS-711. hdfsUtime does not handle atime = 0 or mtime = 0 correctly.
    (Colin Patrick McCabe via eli)

    HDFS-3548. NamenodeFsck.copyBlock fails to create a Block Reader.
    (Colin Patrick McCabe via eli)

    HDFS-3615. Two BlockTokenSecretManager findbugs warnings. (atm)

    HDFS-470. libhdfs should handle 0-length reads from FSInputStream
    correctly. (Colin Patrick McCabe via eli)

    HDFS-3492. fix some misuses of InputStream#skip.
    (Colin Patrick McCabe via eli)

    HDFS-3609. libhdfs: don't force the URI to look like hdfs://hostname:port.
    (Colin Patrick McCabe via eli)

    HDFS-2966 TestNameNodeMetrics tests can fail under load. (stevel)

    HDFS-3605. Block mistakenly marked corrupt during edit log catchup
    phase of failover. (todd and Brahma Reddy Battula via todd)

    HDFS-3690. BlockPlacementPolicyDefault incorrectly casts LOG. (eli)

    HDFS-3597. SNN fails to start after DFS upgrade. (Andy Isaacson via todd)

    HDFS-3608. fuse_dfs: detect changes in UID ticket cache. (Colin Patrick
    McCabe via atm)

    HDFS-3709. TestStartup tests still binding to the ephemeral port. (eli)

    HDFS-3720. hdfs.h must get packaged. (Colin Patrick McCabe via atm)

    HDFS-3626. Creating file with invalid path can corrupt edit log (todd)

    HDFS-3679. fuse_dfs notrash option sets usetrash. (Conrad Meyer via suresh)

    HDFS-3732. fuse_dfs: incorrect configuration value checked for connection
    expiry timer period. (Colin Patrick McCabe via atm)

    HDFS-3738. TestDFSClientRetries#testFailuresArePerOperation sets incorrect
    timeout config. (atm)

    HDFS-3756. DelegationTokenFetcher creates 2 HTTP connections, the second 
    one not properly configured. (tucu)

    HDFS-3579. libhdfs: fix exception handling. (Colin Patrick McCabe via atm)

    HDFS-3754. BlockSender doesn't shutdown ReadaheadPool threads. (eli)

    HDFS-3760. primitiveCreate is a write, not a read. (Andy Isaacson via atm)

    HDFS-3710. libhdfs misuses O_RDONLY/WRONLY/RDWR. (Andy Isaacson via atm)

    HDFS-3721. hsync support broke wire compatibility. (todd and atm)

    HDFS-3758. TestFuseDFS test failing. (Colin Patrick McCabe via eli)

    HDFS-2330. In NNStorage and FSImagePreTransactionalStorageInspector,
    IOExceptions of stream closures can mask root exceptions. (Uma Maheswara
    Rao G via szetszwo)

    HDFS-3790. test_fuse_dfs.c doesn't compile on centos 5. (Colin Patrick
    McCabe via atm)

    HDFS-3658. Fix bugs in TestDFSClientRetries and add more tests.  (szetszwo)

    HDFS-3794. WebHDFS OPEN returns the incorrect Content-Length in the HTTP
    header when offset is specified and length is omitted.
    (Ravi Prakash via szetszwo)

    HDFS-3048. Small race in BlockManager#close. (Andy Isaacson via eli)

    HDFS-3194. DataNode block scanner is running too frequently.
    (Andy Isaacson via eli)

    HDFS-3808. fuse_dfs: postpone libhdfs intialization until after fork.
    (Colin Patrick McCabe via atm)

    HDFS-3788. ByteRangeInputStream should not expect HTTP Content-Length header
    when chunked transfer-encoding is used.  (szetszwo)

    HDFS-3816. Invalidate work percentage default value should be 0.32f
    instead of 32. (Jing Zhao via suresh)

    HDFS-3707. TestFSInputChecker: improper use of skip.
    (Colin Patrick McCabe via eli)

    HDFS-3830. test_libhdfs_threaded: use forceNewInstance.
    (Colin Patrick McCabe via eli)

    HDFS-3835. Long-lived 2NN cannot perform a checkpoint if security is
    enabled and the NN restarts with outstanding delegation tokens. (atm)

    HDFS-3715. Fix TestFileCreation#testFileCreationNamenodeRestart.
    (Andrew Whang via eli)

    HDFS-3683. Edit log replay progress indicator shows >100% complete. (Plamen
    Jeliazkov via atm)

    HDFS-3731. Release upgrade must handle blocks being written from 1.0.
    (Colin Patrick McCabe via eli)

    HDFS-3856. TestHDFSServerPorts failure is causing surefire fork failure.
    (eli)

    HDFS-3860. HeartbeatManager#Monitor may wrongly hold the writelock of
    namesystem. (Jing Zhao via atm)

    HDFS-3849. When re-loading the FSImage, we should clear the existing
    genStamp and leases. (Colin Patrick McCabe via atm)

    HDFS-3864. NN does not update internal file mtime for OP_CLOSE when reading
    from the edit log. (atm)

    HDFS-3837. Fix DataNode.recoverBlock findbugs warning. (eli)

    HDFS-3733. Audit logs should include WebHDFS access. (Andy Isaacson via 
    eli)

    HDFS-2686. Remove DistributedUpgrade related code. (suresh)

    HDFS-3833. TestDFSShell fails on windows due to concurrent file 
    read/write. (Brandon Li via suresh)

    HDFS-3466. Get HTTP kerberos principal from the web authentication keytab.
    (omalley)

    HDFS-3879. Fix findbugs warning in TransferFsImage on branch-2. (eli)

    HDFS-3469. start-dfs.sh will start zkfc, but stop-dfs.sh will not stop zkfc similarly.
    (Vinay via umamahesh)

    HDFS-1490. TransferFSImage should timeout (Dmytro Molkov and Vinay via todd)

    HDFS-3828. Block Scanner rescans blocks too frequently.
    (Andy Isaacson via eli)

    HDFS-3895. hadoop-client must include commons-cli (tucu)

    HDFS-2757. Cannot read a local block that's being written to when
    using the local read short circuit. (Jean-Daniel Cryans via eli)

    HDFS-3664. BlockManager race when stopping active services.
    (Colin Patrick McCabe via eli)

    HDFS-3928. MiniDFSCluster should reset the first ExitException on shutdown. (eli)
   
    HDFS-3938. remove current limitations from HttpFS docs. (tucu)

    HDFS-3944. Httpfs resolveAuthority() is not resolving host correctly. (tucu)

    HDFS-3972. Trash emptier fails in secure HA cluster. (todd via eli)

    HDFS-4443. Remove a trailing '`' character from the HTML code generated by
    NamenodeJspHelper.generateNodeData(..).  (Christian Rohling via szetszwo)
 
  BREAKDOWN OF HDFS-3042 SUBTASKS

    HDFS-2185. HDFS portion of ZK-based FailoverController (todd)
    
    HDFS-3200. Scope all ZKFC configurations by nameservice (todd)
    
    HDFS-3223. add zkfc to hadoop-daemon.sh script (todd)
    
    HDFS-3261. TestHASafeMode fails on HDFS-3042 branch (todd)
    
    HDFS-3159. Document NN auto-failover setup and configuration (todd)
    
    HDFS-3412. Fix findbugs warnings in auto-HA branch (todd)
    
    HDFS-3432. TestDFSZKFailoverController tries to fail over too early (todd)

    HDFS-3902. TestDatanodeBlockScanner#testBlockCorruptionPolicy is broken.
    (Andy Isaacson via eli)

Release 2.0.0-alpha - 05-23-2012

  INCOMPATIBLE CHANGES

    HDFS-2676. Remove Avro RPC. (suresh)

    HDFS-2303. Unbundle jsvc. (Roman Shaposhnik and Mingjie Lai via eli)

    HDFS-3137. Bump LAST_UPGRADABLE_LAYOUT_VERSION to -16. (eli)
    
    HDFS-3138. Move DatanodeInfo#ipcPort to DatanodeID. (eli)

    HDFS-3164. Move DatanodeInfo#hostName to DatanodeID. (eli)

  NEW FEATURES

    HDFS-2978. The NameNode should expose name dir statuses via JMX. (atm)

    HDFS-395.  DFS Scalability: Incremental block reports. (Tomasz Nykiel
    via hairong)

    HDFS-2517. Add protobuf service for JounralProtocol. (suresh)

    HDFS-2518. Add protobuf service for NamenodeProtocol. (suresh)

    HDFS-2520. Add protobuf service for InterDatanodeProtocol. (suresh)

    HDFS-2519. Add protobuf service for DatanodeProtocol. (suresh)

    HDFS-2581. Implement protobuf service for JournalProtocol. (suresh)

    HDFS-2618. Implement protobuf service for NamenodeProtocol. (suresh)

    HDFS-2629. Implement protobuf service for InterDatanodeProtocol. (suresh)

    HDFS-2636. Implement protobuf service for ClientDatanodeProtocol. (suresh)

    HDFS-2642. Protobuf translators for DatanodeProtocol. (jitendra)

    HDFS-2647. Used protobuf based RPC for InterDatanodeProtocol, 
    ClientDatanodeProtocol, JournalProtocol, NamenodeProtocol. (suresh)

    HDFS-2661. Enable protobuf RPC for DatanodeProtocol. (jitendra)

    HDFS-2697. Move RefreshAuthPolicy, RefreshUserMappings, GetUserMappings 
    protocol to protocol buffers. (jitendra)

    HDFS-2880. Protobuf changes in DatanodeProtocol to add multiple storages.
    (suresh)

    HDFS-2899. Service protocol changes in DatanodeProtocol to add multiple 
    storages. (suresh)

    HDFS-2430. The number of failed or low-resource volumes the NN can tolerate
    should be configurable. (atm)

    HDFS-1623. High Availability Framework for HDFS NN. Contributed by Todd
    Lipcon, Aaron T. Myers, Eli Collins, Uma Maheswara Rao G, Bikas Saha,
    Suresh Srinivas, Jitendra Nath Pandey, Hari Mankude, Brandon Li, Sanjay
    Radia, Mingjie Lai, and Gregory Chanan

    HDFS-2941. Add an administrative command to download a copy of the fsimage
    from the NN. (atm)

    HDFS-2413. Add an API DistributedFileSystem.isInSafeMode() and change
    DistributedFileSystem to @InterfaceAudience.LimitedPrivate.
    (harsh via szetszwo)

    HDFS-3167. CLI-based driver for MiniDFSCluster. (Henry Robinson via atm)

    HDFS-3148. The client should be able to use multiple local interfaces
    for data transfer. (eli)

    HDFS-3000. Add a public API for setting quotas. (atm)

    HDFS-3102. Add CLI tool to initialize the shared-edits dir. (atm)

    HDFS-3004. Implement Recovery Mode. (Colin Patrick McCabe via eli)

    HDFS-3282. Add HdfsDataInputStream as a public API. (umamahesh)

    HDFS-3298. Add HdfsDataOutputStream as a public API.  (szetszwo)

    HDFS-234. Integration with BookKeeper logging system. (Ivan Kelly 
    via jitendra)

  IMPROVEMENTS

    HDFS-2018. Move all journal stream management code into one place.
    (Ivan Kelly via jitendra)

    HDFS-2223. Untangle depencencies between NN components (todd)

    HDFS-2351. Change Namenode and Datanode to register each of their protocols
    seperately (sanjay)

    HDFS-2337. DFSClient shouldn't keep multiple RPC proxy references (atm)
 
    HDFS-2181. Separate HDFS Client wire protocol data types (sanjay)

    HDFS-2459. Separate datatypes for Journal Protocol. (suresh)

    HDFS-2480. Separate datatypes for NamenodeProtocol. (suresh)

    HDFS-2489. Move Finalize and Register to separate file out of
    DatanodeCommand.java. (suresh)

    HDFS-2488. Separate datatypes for InterDatanodeProtocol. (suresh)

    HDFS-2496. Separate datatypes for DatanodeProtocol. (suresh)

    HDFS-2479. HDFS Client Data Types in Protocol Buffers (sanjay)

    HADOOP-7862. Hdfs changes to work with HADOOP-7862: Move the support for
    multiple protocols to lower layer so that Writable, PB and Avro can all
    use it. (sanjay)

    HDFS-2597. ClientNameNodeProtocol in Protocol Buffers. (sanjay)

    HDFS-2651. ClientNameNodeProtocol Translators for Protocol Buffers. (sanjay)

    HDFS-2650. Replace @inheritDoc with @Override. (Hari Mankude via suresh).

    HDFS-2669. Enable protobuf rpc for ClientNamenodeProtocol. (sanjay)

    HDFS-2801. Provide a method in client side translators to check for a 
    methods supported in underlying protocol. (jitendra)

    HDFS-2895. Remove Writable wire protocol types and translators to
    complete transition to protocol buffers. (suresh)

    HDFS-2992. Edit log failure trace should include transaction ID of
    error.  (Colin Patrick McCabe via eli)

    HDFS-2507. Allow saveNamespace operations to be canceled. (todd)

    HDFS-2410. Further cleanup of hardcoded configuration keys and values.
    (suresh)

    HDFS-208. name node should warn if only one dir is listed in dfs.name.dir.
    (Uma Maheswara Rao G via eli)

    HDFS-3003. Remove getHostPortString() from NameNode, replace it with
    NetUtils.getHostPortString(). (Brandon Li via atm)

    HDFS-3014. FSEditLogOp and its subclasses should have toString() method.
    (Sho Shimauchi via atm)

    HDFS-3036. Remove unused method DFSUtil#isDefaultNamenodeAddress. (atm)

    HDFS-2158. Add JournalSet to manage the set of journals. (jitendra)

    HDFS-2334. Add Closeable to JournalManager. (Ivan Kelly via jitendra)

    HDFS-1580. Add interface for generic Write Ahead Logging mechanisms.
    (Ivan Kelly via jitendra)

    HDFS-3060. Bump TestDistributedUpgrade#testDistributedUpgrade timeout (eli)

    HDFS-3021. Use generic type to declare FSDatasetInterface.  (szetszwo)

    HDFS-3056.  Add a new interface RollingLogs for DataBlockScanner logging.
    (szetszwo)

    HDFS-2731. Add command to bootstrap the Standby Node's name directories
    from the Active NameNode. (todd)

    HDFS-3082. Clean up FSDatasetInterface and change DataNode.data to package
    private.  (szetszwo)

    HDFS-3057. httpfs and hdfs launcher scripts should honor CATALINA_HOME 
    and HADOOP_LIBEXEC_DIR (rvs via tucu)

    HDFS-3088. Move FSDatasetInterface inner classes to a package.  (szetszwo)

    HDFS-3105. Add DatanodeStorage information to block recovery.  (szetszwo)

    HDFS-3086. Change Datanode not to send storage list in registration.
    (szetszwo)

    HDFS-3044. fsck move should be non-destructive by default.
    (Colin Patrick McCabe via eli)

    HDFS-3071. haadmin failover command does not provide enough detail when
    target NN is not ready to be active. (todd)

    HDFS-3089. Move FSDatasetInterface and the related classes to a package.
    (szetszwo)

    HDFS-3129. NetworkTopology: add test that getLeaf should check for
    invalid topologies (Colin Patrick McCabe via eli)

    HDFS-3155. Clean up FSDataset implemenation related code.  (szetszwo)

    HDFS-3158. LiveNodes member of NameNodeMXBean should list non-DFS used
    space and capacity per DN. (atm)

    HDFS-3172. dfs.upgrade.permission is dead code. (eli)

    HDFS-3171. The DatanodeID "name" field is overloaded. (eli)

    HDFS-3144. Refactor DatanodeID#getName by use. (eli)

    HDFS-3130. Move fsdataset implementation to a package.  (szetszwo)

    HDFS-3120. Enable hsync and hflush by default. (eli)

    HDFS-3187. Upgrade guava to 11.0.2 (todd)

    HDFS-3168. Remove unnecessary "throw IOException" and change fields to
    final in FSNamesystem and BlockManager.  (szetszwo)

    HDFS-2564. Cleanup unnecessary exceptions thrown and unnecessary casts.
    (Hari Mankude via eli)

    HDFS-3084. FenceMethod.tryFence() and ShellCommandFencer should pass
    namenodeId as well as host:port (todd)

    HDFS-3050. rework OEV to share more code with the NameNode.
    (Colin Patrick McCabe via eli)

    HDFS-3226. Allow GetConf tool to print arbitrary keys (todd)

    HDFS-3204. Minor modification to JournalProtocol.proto to make
    it generic. (suresh)

    HDFS-2505. Add a test to verify getFileChecksum(..) with ViewFS.  (Ravi
    Prakash via szetszwo)

    HDFS-3240. Drop log level of "heartbeat: ..." in BPServiceActor to DEBUG
    (todd)

    HDFS-3238. ServerCommand and friends don't need to be writables. (eli)

    HDFS-3094. add -nonInteractive and -force option to namenode -format
    command (Arpit Gupta via todd)

    HDFS-3244. Remove dead writable code from hdfs/protocol. (eli)

    HDFS-3247. Improve bootstrapStandby behavior when original NN is not active
    (todd)

    HDFS-3249. Use ToolRunner.confirmPrompt in NameNode (todd)

    HDFS-3179.  Improve the exception message thrown by DataStreamer when 
    it failed to add a datanode.  (szetszwo)

    HDFS-2983. Relax the build version check to permit rolling upgrades within
    a release. (atm)

    HDFS-3259. NameNode#initializeSharedEdits should populate shared edits dir
    with edit log segments. (atm)

    HDFS-2708. Stats for the # of blocks per DN. (atm)

    HDFS-3279. Move the FSEditLog constructor with @VisibleForTesting to
    TestEditLog.  (Arpit Gupta via szetszwo)

    HDFS-3294. Fix code indentation in NamenodeWebHdfsMethods and
    DatanodeWebHdfsMethods.  (szetszwo)

    HDFS-3263. HttpFS should read HDFS config from Hadoop site.xml files (tucu)

    HDFS-3206. Miscellaneous xml cleanups for OEV.
    (Colin Patrick McCabe via eli)

    HDFS-3169. TestFsck should test multiple -move operations in a row.
    (Colin Patrick McCabe via eli)

    HDFS-3258. Test for HADOOP-8144 (pseudoSortByDistance in
    NetworkTopology for first rack local node). (Junping Du via eli)

    HDFS-3322. Use HdfsDataInputStream and HdfsDataOutputStream in Hdfs.
    (szetszwo)

    HDFS-3339. Change INode to package private.  (John George via szetszwo)

    HDFS-3303. Remove Writable implementation from RemoteEditLogManifest.
    (Brandon Li via szetszwo)

    HDFS-2617. Replaced Kerberized SSL for image transfer and fsck
    with SPNEGO-based solution. (jghoman, omalley, tucu, and atm via eli)

    HDFS-3365. Enable users to disable socket caching in DFS client
    configuration (todd)

    HDFS-3375. Put client name in DataXceiver thread name for readBlock
    and keepalive (todd)

    HDFS-3363. Define BlockCollection and MutableBlockCollection interfaces
    so that INodeFile and INodeFileUnderConstruction do not have to be used in
    block management.  (John George via szetszwo)

    HDFS-3211. Add fence(..) and replace NamenodeRegistration with JournalInfo
    and epoch in JournalProtocol. (suresh via szetszwo)

    HDFS-3418. Rename BlockWithLocationsProto datanodeIDs field to storageIDs.
    (eli)

  OPTIMIZATIONS

    HDFS-3024. Improve performance of stringification in addStoredBlock (todd)

    HDFS-2477. Optimize computing the diff between a block report and the
    namenode state. (Tomasz Nykiel via hairong)

    HDFS-2495. Increase granularity of write operations in ReplicationMonitor
    thus reducing contention for write lock. (Tomasz Nykiel via hairong)

    HDFS-2476. More CPU efficient data structure for under-replicated,
    over-replicated, and invalidated blocks. (Tomasz Nykiel via todd)

    HDFS-3378. Remove DFS_NAMENODE_SECONDARY_HTTPS_PORT_KEY and DEFAULT. (eli)

  BUG FIXES

    HDFS-2481. Unknown protocol: org.apache.hadoop.hdfs.protocol.ClientProtocol.
    (sanjay)

    HDFS-2497. Fix TestBackupNode failure. (suresh)

    HDFS-2499. RPC client is created incorrectly introduced in HDFS-2459.
    (suresh)

    HDFS-2526. (Client)NamenodeProtocolTranslatorR23 do not need to keep a
    reference to rpcProxyWithoutRetry (atm)

    HDFS-2532. TestDfsOverAvroRpc timing out in trunk (Uma Maheswara Rao G
    via todd)

    HDFS-2666. Fix TestBackupNode failure. (suresh)

    HDFS-2663. Optional protobuf parameters are not handled correctly. (suresh)

    HDFS-2694. Removal of Avro broke non-PB NN services. (atm)

    HDFS-2687. Tests failing with ClassCastException post protobuf RPC
    changes. (suresh)

    HDFS-2700. Fix failing TestDataNodeMultipleRegistrations in trunk
    (Uma Maheswara Rao G via todd)

    HDFS-2739. SecondaryNameNode doesn't start up. (jitendra)

    HDFS-2768. BackupNode stop can not close proxy connections because
    it is not a proxy instance. (Uma Maheswara Rao G via eli)

    HDFS-2968. Protocol translator for BlockRecoveryCommand broken when
    multiple blocks need recovery. (todd)

    HDFS-3020. Fix editlog to automatically sync when buffer is full. (todd)

    HDFS-3038. Add FSEditLog.metrics to findbugs exclude list. (todd via atm)

    HDFS-2285. BackupNode should reject requests to modify namespace.
    (shv and Uma Maheswara Rao)

    HDFS-2764. TestBackupNode is racy. (atm)

    HDFS-2188. Make FSEditLog create its journals from a list of URIs rather 
    than NNStorage. (Ivan Kelly via jitendra)

    HDFS-1765. Block Replication should respect under-replication
    block priority. (Uma Maheswara Rao G via eli)

    HDFS-3093. Fix bug where namenode -format interpreted the -force flag in
    reverse. (todd)

    HDFS-3005. FSVolume.decDfsUsed(..) should be synchronized.  (szetszwo)

    HDFS-3099. SecondaryNameNode does not properly initialize metrics system.
    (atm)

    HDFS-3062. Fix bug which prevented MR job submission from creating
    delegation tokens on an HA cluster. (Mingjie Lai via todd)

    HDFS-3083. Cannot run an MR job with HA and security enabled when
    second-listed NN active. (atm)

    HDFS-3100. In BlockSender, throw an exception when it needs to verify
    checksum but the meta data does not exist.  (Brandon Li via szetszwo)

    HDFS-3132. Fix findbugs warning on HDFS trunk. (todd)

    HDFS-3156. TestDFSHAAdmin is failing post HADOOP-8202. (atm)

    HDFS-3143. TestGetBlocks.testGetBlocks is failing. (Arpit Gupta via atm)

    HDFS-3142. TestHDFSCLI.testAll is failing. (Brandon Li via atm)

    HDFS-3070. HDFS balancer doesn't ensure that hdfs-site.xml is loaded. (atm)

    HDFS-2995. start-dfs.sh should only start the 2NN for namenodes
    with dfs.namenode.secondary.http-address configured. (eli)

    HDFS-3174. Fix assert in TestPendingDataNodeMessages. (eli)

    HDFS-3199. TestValidateConfigurationSettings is failing. (todd via eli)

    HDFS-3202. NamespaceInfo PB translation drops build version. (atm)

    HDFS-3109. Remove hsqldf exclusions from pom.xml. (Ravi Prakash
    via suresh)

    HDFS-3210. JsonUtil#toJsonMap for for a DatanodeInfo should use
    "ipAddr" instead of "name". (eli)

    HDFS-3208. Bogus entries in hosts files are incorrectly displayed
    in the report. (eli)

    HDFS-3136. Remove SLF4J dependency as HDFS does not need it to fix
    unnecessary warnings. (Jason Lowe via suresh)

    HDFS-3214. InterDatanodeProtocolServerSideTranslatorPB doesn't handle
    null response from initReplicaRecovery (todd)

    HDFS-3234. Accidentally left log message in GetConf after HDFS-3226 (todd)

    HDFS-3236. NameNode does not initialize generic conf keys when started
    with -initializeSharedEditsDir (atm)

    HDFS-3248. bootstrapStandby repeated twice in hdfs namenode usage message
    (Colin Patrick McCabe via todd)

    HDFS-2696. Fix the fuse-fds build. (Bruno Mahé via eli)

    HDFS-3260. TestDatanodeRegistration should set minimum DN version in
    addition to minimum NN version. (atm)

    HDFS-3255. HA DFS returns wrong token service (Daryn Sharp via todd)

    HDFS-3256. HDFS considers blocks under-replicated if topology script is
    configured with only 1 rack. (atm)

    HDFS-2799. Trim fs.checkpoint.dir values. (Amith D K via eli)

    HDFS-2765. TestNameEditsConfigs is incorrectly swallowing IOE. (atm)

    HDFS-3268. FileContext API mishandles token service and incompatible with
    HA (Daryn Sharp via todd)

    HDFS-3284. bootstrapStandby fails in secure cluster (todd)

    HDFS-3165. HDFS Balancer scripts are refering to wrong path of
    hadoop-daemon.sh (Amith D K via eli)

    HDFS-891. DataNode no longer needs to check for dfs.network.script.
    (harsh via eli)

    HDFS-3305. GetImageServlet should consider SBN a valid requestor in a
    secure HA setup. (atm)

    HDFS-3314. HttpFS operation for getHomeDirectory is incorrect. (tucu)

    HDFS-3319. Change DFSOutputStream to not to start a thread in constructors.
    (szetszwo)

    HDFS-3181. Fix a test case in TestLeaseRecovery2.  (szetszwo)

    HDFS-3309. HttpFS (Hoop) chmod not supporting octal and sticky bit 
    permissions. (tucu)

    HDFS-3326. Append enabled log message uses the wrong variable.
    (Matthew Jacobs via eli)

    HDFS-3336. hdfs launcher script will be better off not special casing 
    namenode command with regards to hadoop.security.logger (rvs via tucu)

    HDFS-3330. If GetImageServlet throws an Error or RTE, response should not
    have HTTP "OK" status. (todd)

    HDFS-3351. NameNode#initializeGenericKeys should always set fs.defaultFS
    regardless of whether HA or Federation is enabled. (atm)

    HDFS-3359. DFSClient.close should close cached sockets. (todd)

    HDFS-3350. In INode, add final to compareTo(..), equals(..) and hashCode(),
    and remove synchronized from updatePermissionStatus(..).  (szetszwo)

    HDFS-3357. DataXceiver reads from client socket with incorrect/no timeout
    (todd)

    HDFS-3376. DFSClient fails to make connection to DN if there are many
    unusable cached sockets (todd)

    HDFS-3328. NPE in DataNode.getIpcPort. (eli)

    HDFS-3396. FUSE build fails on Ubuntu 12.04. (Colin Patrick McCabe via eli)

    HDFS-3395. NN doesn't start with HA+security enabled and HTTP address
    set to 0.0.0.0. (atm)

    HDFS-3026. HA: Handle failure during HA state transition. (atm)

    HDFS-860. fuse-dfs truncate behavior causes issues with scp.
    (Brian Bockelman via eli)

  BREAKDOWN OF HDFS-1623 SUBTASKS

    HDFS-2179. Add fencing framework and mechanisms for NameNode HA. (todd)
    
    HDFS-1974. Introduce active and standy states to the namenode. (suresh)
    
    HDFS-2407. getServerDefaults and getStats don't check operation category (atm)
    
    HDFS-1973. HA: HDFS clients must handle namenode failover and switch over to
    the new active namenode. (atm)
    
    HDFS-2301. Start/stop appropriate namenode services when transition to active
    and standby states. (suresh)
    
    HDFS-2231. Configuration changes for HA namenode. (suresh)
    
    HDFS-2418. Change ConfiguredFailoverProxyProvider to take advantage of
    HDFS-2231. (atm)
    
    HDFS-2393. Mark appropriate methods of ClientProtocol with the idempotent
    annotation. (atm)
    
    HDFS-2523. Small NN fixes to include HAServiceProtocol and prevent NPE on
    shutdown. (todd)
    
    HDFS-2577. NN fails to start since it tries to start secret manager in
    safemode. (todd)
    
    HDFS-2582. Scope dfs.ha.namenodes config by nameservice (todd)
    
    HDFS-2591. MiniDFSCluster support to mix and match federation with HA (todd)
    
    HDFS-1975. Support for sharing the namenode state from active to standby.
    (jitendra, atm, todd)
    
    HDFS-1971. Send block report from datanode to both active and standby
    namenodes. (sanjay, todd via suresh)
    
    HDFS-2616. Change DatanodeProtocol#sendHeartbeat() to return HeartbeatResponse.
    (suresh)
    
    HDFS-2622. Fix TestDFSUpgrade in HA branch. (todd)
    
    HDFS-2612. Handle refreshNameNodes in federated HA clusters (todd)
    
    HDFS-2623. Add test case for hot standby capability (todd)
    
    HDFS-2626. BPOfferService.verifyAndSetNamespaceInfo needs to be synchronized
    (todd)
    
    HDFS-2624. ConfiguredFailoverProxyProvider doesn't correctly stop
    ProtocolTranslators (todd)
    
    HDFS-2625. TestDfsOverAvroRpc failing after introduction of HeartbeatResponse
    type (todd)
    
    HDFS-2627. Determine DN's view of which NN is active based on heartbeat
    responses (todd)
    
    HDFS-2634. Standby needs to ingest latest edit logs before transitioning to
    active (todd)
    
    HDFS-2671. NN should throw StandbyException in response to RPCs in STANDBY
    state (todd)
    
    HDFS-2680. DFSClient should construct failover proxy with exponential backoff
    (todd)
    
    HDFS-2683. Authority-based lookup of proxy provider fails if path becomes
    canonicalized (todd)
    
    HDFS-2689. HA: BookKeeperEditLogInputStream doesn't implement isInProgress()
    (atm)
    
    HDFS-2602. NN should log newly-allocated blocks without losing BlockInfo (atm)
    
    HDFS-2667. Fix transition from active to standby (todd)
    
    HDFS-2684. Fix up some failing unit tests on HA branch (todd)
    
    HDFS-2679. Add interface to query current state to HAServiceProtocol (eli via
    todd)
    
    HDFS-2677. Web UI should indicate the NN state. (eli via todd)
    
    HDFS-2678. When a FailoverProxyProvider is used, DFSClient should not retry
    connection ten times before failing over (atm via todd)
    
    HDFS-2682. When a FailoverProxyProvider is used, Client should not retry for 45
    times if it is timing out to connect to server. (Uma Maheswara Rao G via todd)
    
    HDFS-2693. Fix synchronization issues around state transition (todd)
    
    HDFS-1972. Fencing mechanism for block invalidations and replications (todd)
    
    HDFS-2714. Fix test cases which use standalone FSNamesystems (todd)
    
    HDFS-2692. Fix bugs related to failover from/into safe mode. (todd)
    
    HDFS-2716. Configuration needs to allow different dfs.http.addresses for each
    HA NN (todd)
    
    HDFS-2720. Fix MiniDFSCluster HA support to work properly on Windows. (Uma
    Maheswara Rao G via todd)
    
    HDFS-2291. Allow the StandbyNode to make checkpoints in an HA setup. (todd)
    
    HDFS-2709. Appropriately handle error conditions in EditLogTailer (atm via
    todd)
    
    HDFS-2730. Refactor shared HA-related test code into HATestUtil class (todd)
    
    HDFS-2762. Fix TestCheckpoint timing out on HA branch. (Uma Maheswara Rao G via
    todd)
    
    HDFS-2724. NN web UI can throw NPE after startup, before standby state is
    entered. (todd)
    
    HDFS-2753. Fix standby getting stuck in safemode when blocks are written while
    SBN is down. (Hari Mankude and todd via todd)
    
    HDFS-2773. Reading edit logs from an earlier version should not leave blocks in
    under-construction state. (todd)
    
    HDFS-2775. Fix TestStandbyCheckpoints.testBothNodesInStandbyState failing
    intermittently. (todd)
    
    HDFS-2766. Test for case where standby partially reads log and then performs
    checkpoint. (atm)
    
    HDFS-2738. FSEditLog.selectinputStreams is reading through in-progress streams
    even when non-in-progress are requested. (atm)
    
    HDFS-2789. TestHAAdmin.testFailover is failing (eli)
    
    HDFS-2747. Entering safe mode after starting SBN can NPE. (Uma Maheswara Rao G
    via todd)
    
    HDFS-2772. On transition to active, standby should not swallow ELIE. (atm)
    
    HDFS-2767. ConfiguredFailoverProxyProvider should support NameNodeProtocol.
    (Uma Maheswara Rao G via todd)
    
    HDFS-2795. Standby NN takes a long time to recover from a dead DN starting up.
    (todd)
    
    HDFS-2592. Balancer support for HA namenodes. (Uma Maheswara Rao G via todd)
    
    HDFS-2367. Enable the configuration of multiple HA cluster addresses. (atm)
    
    HDFS-2812. When becoming active, the NN should treat all leases as freshly
    renewed. (todd)
    
    HDFS-2737. Automatically trigger log rolls periodically on the active NN. (todd
    and atm)
    
    HDFS-2820. Add a simple sanity check for HA config (todd)
    
    HDFS-2688. Add tests for quota tracking in an HA cluster. (todd)
    
    HDFS-2804. Should not mark blocks under-replicated when exiting safemode (todd)
    
    HDFS-2807. Service level authorizartion for HAServiceProtocol. (jitendra)
    
    HDFS-2809. Add test to verify that delegation tokens are honored after
    failover. (jitendra and atm)
    
    HDFS-2838. NPE in FSNamesystem when in safe mode. (Gregory Chanan via eli)
    
    HDFS-2805. Add a test for a federated cluster with HA NNs. (Brandon Li via
    jitendra)
    
    HDFS-2841. HAAdmin does not work if security is enabled. (atm)
    
    HDFS-2691. Fixes for pipeline recovery in an HA cluster: report RBW replicas
    immediately upon pipeline creation. (todd)
    
    HDFS-2824. Fix failover when prior NN died just after creating an edit log
    segment. (atm via todd)
    
    HDFS-2853. HA: NN fails to start if the shared edits dir is marked required
    (atm via eli)
    
    HDFS-2845. SBN should not allow browsing of the file system via web UI. (Bikas
    Saha via atm)
    
    HDFS-2742. HA: observed dataloss in replication stress test. (todd via eli)
    
    HDFS-2870. Fix log level for block debug info in processMisReplicatedBlocks
    (todd)
    
    HDFS-2859. LOCAL_ADDRESS_MATCHER.match has NPE when called from
    DFSUtil.getSuffixIDs when the host is incorrect (Bikas Saha via todd)
    
    HDFS-2861. checkpointing should verify that the dfs.http.address has been
    configured to a non-loopback for peer NN (todd)
    
    HDFS-2860. TestDFSRollback#testRollback is failing. (atm)
    
    HDFS-2769. HA: When HA is enabled with a shared edits dir, that dir should be
    marked required. (atm via eli)
    
    HDFS-2863. Failures observed if dfs.edits.dir and shared.edits.dir have same
    directories. (Bikas Saha via atm)
    
    HDFS-2874. Edit log should log to shared dirs before local dirs. (todd)
    
    HDFS-2890. DFSUtil#getSuffixIDs should skip unset configurations. (atm)
    
    HDFS-2792. Make fsck work. (atm)
    
    HDFS-2808. HA: haadmin should use namenode ids. (eli)
    
    HDFS-2819. Document new HA-related configs in hdfs-default.xml. (eli)
    
    HDFS-2752. HA: exit if multiple shared dirs are configured. (eli)
    
    HDFS-2894. HA: automatically determine the nameservice Id if only one
    nameservice is configured. (eli)
    
    HDFS-2733. Document HA configuration and CLI. (atm)
    
    HDFS-2794. Active NN may purge edit log files before standby NN has a chance to
    read them (todd)
    
    HDFS-2901. Improvements for SBN web UI - not show under-replicated/missing
    blocks. (Brandon Li via jitendra)
    
    HDFS-2905. HA: Standby NN NPE when shared edits dir is deleted. (Bikas Saha via
    jitendra)
    
    HDFS-2579. Starting delegation token manager during safemode fails. (todd)
    
    HDFS-2510. Add HA-related metrics. (atm)
    
    HDFS-2924. Standby checkpointing fails to authenticate in secure cluster.
    (todd)
    
    HDFS-2915. HA: TestFailureOfSharedDir.testFailureOfSharedDir() has race
    condition. (Bikas Saha via jitendra)
    
    HDFS-2912. Namenode not shutting down when shared edits dir is inaccessible.
    (Bikas Saha via atm)
    
    HDFS-2917. HA: haadmin should not work if run by regular user (eli)
    
    HDFS-2939. TestHAStateTransitions fails on Windows. (Uma Maheswara Rao G via
    atm)
    
    HDFS-2947. On startup NN throws an NPE in the metrics system. (atm)
    
    HDFS-2942. TestActiveStandbyElectorRealZK fails if build dir does not exist.
    (atm)
    
    HDFS-2948. NN throws NPE during shutdown if it fails to startup (todd)
    
    HDFS-2909. HA: Inaccessible shared edits dir not getting removed from FSImage
    storage dirs upon error. (Bikas Saha via jitendra)
    
    HDFS-2934. Allow configs to be scoped to all NNs in the nameservice. (todd)
    
    HDFS-2935. Shared edits dir property should be suffixed with nameservice and
    namenodeID (todd)
    
    HDFS-2928. ConfiguredFailoverProxyProvider should not create a NameNode proxy
    with an underlying retry proxy. (Uma Maheswara Rao G via atm)
    
    HDFS-2955. IllegalStateException during standby startup in getCurSegmentTxId.
    (Hari Mankude via atm)
    
    HDFS-2937. TestDFSHAAdmin needs tests with MiniDFSCluster. (Brandon Li via
    suresh)
    
    HDFS-2586. Add protobuf service and implementation for HAServiceProtocol.
    (suresh via atm)
    
    HDFS-2952. NN should not start with upgrade option or with a pending an
    unfinalized upgrade. (atm)
    
    HDFS-2974. MiniDFSCluster does not delete standby NN name dirs during format.
    (atm)
    
    HDFS-2929. Stress test and fixes for block synchronization (todd)
    
    HDFS-2972. Small optimization building incremental block report (todd)
    
    HDFS-2973. Re-enable NO_ACK optimization for block deletion. (todd)
    
    HDFS-2922. HA: close out operation categories (eli)
    
    HDFS-2993. HA: BackupNode#checkOperation should permit CHECKPOINT operations
    (eli)
    
    HDFS-2904. Client support for getting delegation tokens. (todd)
    
    HDFS-3013. HA: NameNode format doesn't pick up
    dfs.namenode.name.dir.NameServiceId configuration (Mingjie Lai via todd)
    
    HDFS-3019. Fix silent failure of TestEditLogJournalFailures (todd)
    
    HDFS-2958. Sweep for remaining proxy construction which doesn't go through
    failover path. (atm)
    
    HDFS-2920. fix remaining TODO items. (atm and todd)
    
    HDFS-3027. Implement a simple NN health check. (atm)
    
    HDFS-3023. Optimize entries in edits log for persistBlocks call. (todd)
    
    HDFS-2979. Balancer should use logical uri for creating failover proxy with HA
    enabled. (atm)
    
    HDFS-3035. Fix failure of TestFileAppendRestart due to OP_UPDATE_BLOCKS (todd)
    
    HDFS-3039. Address findbugs and javadoc warnings on branch. (todd via atm)

Release 0.23.10 - UNRELEASED

  INCOMPATIBLE CHANGES

  NEW FEATURES

  IMPROVEMENTS

    HDFS-5010. Reduce the frequency of getCurrentUser() calls from namenode
    (kihwal)

    HDFS-5346. Avoid unnecessary call to getNumLiveDataNodes() for each block 
    during IBR processing (Ravi Prakash via kihwal)

  OPTIMIZATIONS

  BUG FIXES

    HDFS-4998. TestUnderReplicatedBlocks fails intermittently (kihwal)

    HDFS-4329. DFSShell issues with directories with spaces in name (Cristina
    L. Abad via jeagles)

    HDFS-5526. Datanode cannot roll back to previous layout version (kihwal)

    HDFS-5557. Write pipeline recovery for the last packet in the block may
    cause rejection of valid replicas. (kihwal)

    HDFS-5558. LeaseManager monitor thread can crash if the last block is
    complete but another block is not. (kihwal)

Release 0.23.9 - 2013-07-08

  INCOMPATIBLE CHANGES

  NEW FEATURES
    
  IMPROVEMENTS
    
  OPTIMIZATIONS

  BUG FIXES

    HDFS-4867. metaSave NPEs when there are invalid blocks in repl queue.
    (Plamen Jeliazkov and Ravi Prakash via shv)

    HDFS-4862. SafeModeInfo.isManual() returns true when resources are low even
    if it wasn't entered into manually (Ravi Prakash via kihwal)

    HDFS-4832. Namenode doesn't change the number of missing blocks in
    safemode when DNs rejoin or leave (Ravi Prakash via kihwal)

    HDFS-4878. On Remove Block, block is not removed from neededReplications
    queue. (Tao Luo via shv)

    HDFS-4205. fsck fails with symlinks. (jlowe)

Release 0.23.8 - 2013-06-05

  INCOMPATIBLE CHANGES

    HDFS-4714. Log short messages in Namenode RPC server for exceptions 
    meant for clients. (kihwal)

  NEW FEATURES

  IMPROVEMENTS

  OPTIMIZATIONS

  BUG FIXES

    HDFS-4477. Secondary namenode may retain old tokens (daryn via kihwal)

    HDFS-4699. TestPipelinesFailover#testPipelineRecoveryStress fails
    sporadically (Chris Nauroth via kihwal)

    HDFS-4805. Webhdfs client is fragile to token renewal errors 
    (daryn via kihwal)

    HDFS-3875. Issue handling checksum errors in write pipeline. (kihwal)

    HDFS-4807. createSocketForPipeline() should not include timeout extension
    on connect. (Cristina L. Abad via kihwal)

Release 0.23.7 - 2013-04-18

  INCOMPATIBLE CHANGES

  NEW FEATURES

  IMPROVEMENTS

  OPTIMIZATIONS

    HDFS-4532. RPC call queue may fill due to current user lookup (daryn)

  BUG FIXES

    HDFS-4288. NN accepts incremental BR as IBR in safemode (daryn via kihwal)

    HDFS-4495. Allow client-side lease renewal to be retried beyond soft-limit
    (kihwal)

    HDFS-4128. 2NN gets stuck in inconsistent state if edit log replay fails
    in the middle (kihwal via daryn)

    HDFS-4542. Webhdfs doesn't support secure proxy users (Daryn Sharp via
    kihwal)

    HDFS-4560. Webhdfs cannot use tokens obtained by another user (daryn)

    HDFS-4566. Webdhfs token cancelation should use authentication (daryn)

    HDFS-4567. Webhdfs does not need a token for token operations (daryn via
    kihwal)

    HDFS-4577. Webhdfs operations should declare if authentication is required
    (daryn via kihwal)

    HDFS-3344. Unreliable corrupt blocks counting in TestProcessCorruptBlocks
    (kihwal)

    HDFS-3367. WebHDFS doesn't use the logged in user when opening
    connections (daryn)

    HDFS-4581. checkDiskError should not be called on network errors (Rohit
    Kochar via kihwal)

    HDFS-4649. Webhdfs cannot list large directories (daryn via kihwal)

    HDFS-4548. Webhdfs doesn't renegotiate SPNEGO token (daryn via kihwal)

Release 0.23.6 - 2013-02-06

  INCOMPATIBLE CHANGES

  NEW FEATURES

  IMPROVEMENTS

  OPTIMIZATIONS

  BUG FIXES

    HDFS-4247. saveNamespace should be tolerant of dangling lease (daryn)

    HDFS-4248. Renaming directories may incorrectly remove the paths in leases
    under the tree.  (daryn via szetszwo)

    HDFS-4385. Maven RAT plugin is not checking all source files (tgraves)

    HDFS-4426. Secondary namenode shuts down immediately after startup.
    (Arpit Agarwal via suresh)

Release 0.23.5 - 2012-11-28

  INCOMPATIBLE CHANGES

    HDFS-4080. Add a separate logger for block state change logs to enable turning
    off those logs. (Kihwal Lee via suresh)

  NEW FEATURES

  IMPROVEMENTS

  OPTIMIZATIONS

    HDFS-4075. Reduce recommissioning overhead (Kihwal Lee via daryn)

    HDFS-3990.  NN's health report has severe performance problems (daryn)

    HDFS-4181.  LeaseManager tries to double remove and prints extra messages
    (Kihwal Lee via daryn)

  BUG FIXES

    HDFS-3829. TestHftpURLTimeouts fails intermittently with JDK7  (Trevor
    Robinson via tgraves)

    HDFS-3824. TestHftpDelegationToken fails intermittently with JDK7 (Trevor
    Robinson via tgraves)

    HDFS-3224. Bug in check for DN re-registration with different storage ID
    (jlowe)

    HDFS-4090. getFileChecksum() result incompatible when called against
    zero-byte files. (Kihwal Lee via daryn)

    HDFS-4172. namenode does not URI-encode parameters when building URI for
    datanode request (Derek Dagit via bobby)

    HDFS-4182. SecondaryNameNode leaks NameCache entries (bobby)

    HDFS-4186. logSync() is called with the write lock held while releasing
    lease (Kihwal Lee via daryn)

Release 0.23.4

  INCOMPATIBLE CHANGES

  NEW FEATURES

  IMPROVEMENTS

  OPTIMIZATIONS

  BUG FIXES

    HDFS-3831. Failure to renew tokens due to test-sources left in classpath
    (jlowe via bobby)

Release 0.23.3

  INCOMPATIBLE CHANGES

  NEW FEATURES

  IMPROVEMENTS

  OPTIMIZATIONS

  BUG FIXES

    HDFS-3166. Add timeout to Hftp connections.  (Daryn Sharp via szetszwo)

    HDFS-3176. Use MD5MD5CRC32FileChecksum.readFields() in JsonUtil .  (Kihwal
    Lee via szetszwo)

    HDFS-2652. Add support for host-based delegation tokens.  (Daryn Sharp via
    szetszwo)

    HDFS-3308. Uses canonical URI to select delegation tokens in HftpFileSystem
    and WebHdfsFileSystem.  (Daryn Sharp via szetszwo)

    HDFS-3312. In HftpFileSystem, the namenode URI is non-secure but the
    delegation tokens have to use secure URI.  (Daryn Sharp via szetszwo)

    HDFS-3318. Use BoundedInputStream in ByteRangeInputStream, otherwise, it
    hangs on transfers >2 GB.  (Daryn Sharp via szetszwo)

    HDFS-3321. Fix safe mode turn off tip message.  (Ravi Prakash via szetszwo)

    HDFS-3334. Fix ByteRangeInputStream stream leakage.  (Daryn Sharp via
    szetszwo)

    HDFS-3331. In namenode, check superuser privilege for setBalancerBandwidth
    and acquire the write lock for finalizeUpgrade.  (szetszwo)

    HDFS-3577. In DatanodeWebHdfsMethods, use MessageBodyWriter instead of
    StreamingOutput, otherwise, it will fail to transfer large files.
    (szetszwo)

    HDFS-3646. LeaseRenewer can hold reference to inactive DFSClient
    instances forever. (Kihwal Lee via daryn)

    HDFS-3696. Set chunked streaming mode in WebHdfsFileSystem write operations
    to get around a Java library bug causing OutOfMemoryError.  (szetszwo)

    HDFS-3553. Hftp proxy tokens are broken (daryn)

    HDFS-3718. Datanode won't shutdown because of runaway DataBlockScanner
    thread (Kihwal Lee via daryn)

    HDFS-3861. Deadlock in DFSClient (Kihwal Lee via daryn)

    HDFS-3873. Hftp assumes security is disabled if token fetch fails (daryn)

    HDFS-3852. TestHftpDelegationToken is broken after HADOOP-8225 (daryn)

    HDFS-3890. filecontext mkdirs doesn't apply umask as expected
    (Tom Graves via daryn)

Release 0.23.2 - UNRELEASED

  INCOMPATIBLE CHANGES

    HDFS-2887. FSVolume, is a part of FSDatasetInterface implementation, should
    not be referred outside FSDataset.  A new FSVolumeInterface is defined.
    The BlockVolumeChoosingPolicy.chooseVolume(..) method signature is also
    updated.  (szetszwo)

  NEW FEATURES

    HDFS-2943. Expose last checkpoint time and transaction stats as JMX
    metrics. (atm)

  IMPROVEMENTS

    HDFS-2931. Switch DataNode's BlockVolumeChoosingPolicy to private-audience.
    (harsh via szetszwo)

    HDFS-2725. hdfs script usage information is missing the information 
    about "dfs" command (Prashant Sharma via stevel)

    HDFS-2907.  Add a conf property dfs.datanode.fsdataset.factory to make
    FSDataset in Datanode pluggable.  (szetszwo)

    HDFS-2985. Improve logging when replicas are marked as corrupt. (todd)

    HDFS-3098. Update and add tests for HADOOP-8173. (Daryn Sharp via szetszwo)

    HDFS-3104. Add tests for HADOOP-8175. (Daryn Sharp via szetszwo)

    HDFS-3066. Cap space usage of default log4j rolling policy.
    (Patrick Hunt via eli)

  OPTIMIZATIONS

  BUG FIXES
    HDFS-2923. Namenode IPC handler count uses the wrong configuration key
    (todd)

    HDFS-2869. Fix an error in the webhdfs docs for the mkdir op (harsh)

    HDFS-776.  Fix exception handling in Balancer.  (Uma Maheswara Rao G
    via szetszwo)

    HDFS-2815. Namenode sometimes oes not come out of safemode during 
    NN crash + restart. (Uma Maheswara Rao via suresh)

    HDFS-2950. Secondary NN HTTPS address should be listed as a
    NAMESERVICE_SPECIFIC_KEY. (todd)

    HDFS-2525. Race between BlockPoolSliceScanner and append. (Brandon Li
    via jitendra)

    HDFS-2938. Recursive delete of a large directory make namenode
    unresponsive. (Hari Mankude via suresh)

    HDFS-2969. ExtendedBlock.equals is incorrectly implemented (todd)

    HDFS-2944. Typo in hdfs-default.xml causes
    dfs.client.block.write.replace-datanode-on-failure.enable to be mistakenly
    disabled. (atm)

    HDFS-2981. In hdfs-default.xml, the default value of
    dfs.client.block.write.replace-datanode-on-failure.enable should be true.
    (szetszwo)

    HDFS-3008. Negative caching of local addrs doesn't work. (eli)

    HDFS-3006. In WebHDFS, when the return body is empty, set the Content-Type
    to application/octet-stream instead of application/json.  (szetszwo)

    HDFS-2991. Fix case where OP_ADD would not be logged in append(). (todd)

    HDFS-3012. Exception while renewing delegation token. (Bobby Evans via
    jitendra)

    HDFS-3032. Change DFSClient.renewLease() so that it only retries up to the
    lease soft-limit.  (Kihwal Lee via szetszwo)

    HDFS-2038. Update TestHDFSCLI to handle relative paths with globs.
    (Kihwal Lee via szetszwo)

    HDFS-3101. Cannot read empty file using WebHDFS.  (szetszwo)

    HDFS-3160. httpfs should exec catalina instead of forking it.
    (Roman Shaposhnik via eli)

Release 0.23.1 - 2012-02-17 

  INCOMPATIBLE CHANGES

  NEW FEATURES

    HDFS-2316. [umbrella] WebHDFS: a complete FileSystem implementation for 
    accessing HDFS over HTTP (szetszwo)

    HDFS-2594. Support getDelegationTokens and createSymlink in WebHDFS.
    (szetszwo)

    HDFS-2545. Change WebHDFS to support multiple namenodes in federation.
    (szetszwo)

    HDFS-2178. Contributing Hoop to HDFS, replacement for HDFS proxy with 
    read/write capabilities. (tucu)

  IMPROVEMENTS
    HDFS-2560. Refactor BPOfferService to be a static inner class (todd)

    HDFS-2544. Hadoop scripts unconditionally source
    "$bin"/../libexec/hadoop-config.sh. (Bruno Mahé via tomwhite)

    HDFS-2543. HADOOP_PREFIX cannot be overridden. (Bruno Mahé via tomwhite)

    HDFS-2562. Refactor DN configuration variables out of DataNode class
    (todd)

    HDFS-2563. Some cleanup in BPOfferService. (todd)

    HDFS-2568. Use a set to manage child sockets in XceiverServer.
    (harsh via eli)

    HDFS-2454. Move maxXceiverCount check to before starting the
    thread in dataXceiver. (harsh via eli)

    HDFS-2570. Add descriptions for dfs.*.https.address in hdfs-default.xml.
    (eli)

    HDFS-2536. Remove unused imports. (harsh via eli)

    HDFS-2566. Move BPOfferService to be a non-inner class. (todd)

    HDFS-2552. Add Forrest doc for WebHDFS REST API.  (szetszwo)

    HDFS-2587. Add apt doc for WebHDFS REST API.  (szetszwo)

    HDFS-2604. Add a log message to show if WebHDFS is enabled and a
    configuration section in the forrest doc.  (szetszwo)

    HDFS-2511. Add dev script to generate HDFS protobufs. (tucu)

    HDFS-2654. Make BlockReaderLocal not extend RemoteBlockReader2. (eli)

    HDFS-2675. Reduce warning verbosity when double-closing edit logs
    (todd)

    HDFS-2335. DataNodeCluster and NNStorage always pull fresh entropy.
    (Uma Maheswara Rao G via eli)

    HDFS-2574. Remove references to some deprecated properties in conf 
    templates and defaults files. (Joe Crobak via harsh)

    HDFS-2722. HttpFs should not be using an int for block size. (harsh)

    HDFS-2710. Add HDFS tests related to HADOOP-7933. (sid via suresh)

    HDFS-2349. Corruption detected during block transfers between DNs
    should log a WARN instead of INFO. (harsh)

    HDFS-2729. Update BlockManager's comments regarding the invalid block
    set (harsh)

    HDFS-2726. Fix a logging issue under DFSClient's createBlockOutputStream
    method (harsh)

    HDFS-554. Use System.arraycopy in BlockInfo.ensureCapacity. (harsh)

    HDFS-1314. Make dfs.blocksize accept size-indicating prefixes.
    (Sho Shimauchi via harsh)

    HDFS-69. Improve the 'dfsadmin' commandline help. (harsh)

    HDFS-2788. HdfsServerConstants#DN_KEEPALIVE_TIMEOUT is dead code. (eli)

    HDFS-362.  FSEditLog should not writes long and short as UTF8, and should
    not use ArrayWritable for writing non-array items.  (Uma Maheswara Rao G
    via szetszwo)

    HDFS-2803. Add logging to LeaseRenewer for better lease expiration debugging.
    (Jimmy Xiang via todd)

    HDFS-2817. Combine the two TestSafeMode test suites. (todd)

    HDFS-2818. Fix a missing space issue in HDFS webapps' title tags.
    (Devaraj K via harsh)

    HDFS-2397. Undeprecate SecondaryNameNode. (eli)

    HDFS-2814 NamenodeMXBean does not account for svn revision in the version 
    information. (Hitesh Shah via jitendra)

    HDFS-2784. Update hftp and hdfs for host-based token support. 
    (Kihwal Lee via jitendra)

    HDFS-2785. Update webhdfs and httpfs for host-based token support.
    (Robert Joseph Evans via jitendra)

    HDFS-2868. Expose xceiver counts via the DataNode MXBean. (harsh)

    HDFS-3139. Minor Datanode logging improvement. (eli)

  OPTIMIZATIONS

    HDFS-2130. Switch default checksum to CRC32C. (todd)

    HDFS-2533. Remove needless synchronization on some FSDataSet methods.
    (todd)

    HDFS-2129. Simplify BlockReader to not inherit from FSInputChecker.
    (todd)

    HDFS-2246. Enable reading a block directly from local file system
    for a client on the same node as the block file.  (Andrew Purtell,
    Suresh Srinivas and Jitendra Nath Pandey via szetszwo)

    HDFS-2825. Add test hook to turn off the writer preferring its local
    DN. (todd)

    HDFS-2826. Add test case for HDFS-1476 (safemode can initialize
    replication queues before exiting) (todd)

    HDFS-2864. Remove some redundant methods and the constant METADATA_VERSION
    from FSDataset.  (szetszwo)

    HDFS-2879. Change FSDataset to package private.  (szetszwo)

  BUG FIXES

    HDFS-2541. For a sufficiently large value of blocks, the DN Scanner 
    may request a random number with a negative seed value. (harsh via eli)

    HDFS-2502. hdfs-default.xml should include dfs.name.dir.restore.
    (harsh via eli)

    HDFS-2567. When 0 DNs are available, show a proper error when
    trying to browse DFS via web UI. (harsh via eli)

    HDFS-2575. DFSTestUtil may create empty files (todd)

    HDFS-2588. hdfs jsp pages missing DOCTYPE. (Dave Vronay via mattf)

    HDFS-2590. Fix the missing links in the WebHDFS forrest doc.  (szetszwo)

    HDFS-2596. TestDirectoryScanner doesn't test parallel scans. (eli)

    HDFS-2606. webhdfs client filesystem impl must set the content-type 
    header for create/append. (tucu)

    HDFS-2614. hadoop dist tarball is missing hdfs headers. (tucu)
 
    HDFS-2653. DFSClient should cache whether addrs are non-local when
    short-circuiting is enabled. (eli)

    HDFS-2649. eclipse:eclipse build fails for hadoop-hdfs-httpfs.
    (Jason Lowe via eli)

    HDFS-2640. Javadoc generation hangs. (tomwhite)

    HDFS-2553. Fix BlockPoolSliceScanner spinning in a tight loop (Uma
    Maheswara Rao G via todd)

    HDFS-2658. HttpFS introduced 70 javadoc warnings. (tucu)

    HDFS-2706. Use configuration for blockInvalidateLimit if it is set.
    (szetszwo)

    HDFS-2646. Hadoop HttpFS introduced 4 findbug warnings. (tucu)

    HDFS-2657. TestHttpFSServer and TestServerWebApp are failing on trunk. 
    (tucu)

    HDFS-2705. HttpFS server should check that upload requests have correct 
    content-type. (tucu)

    HDFS-2707. HttpFS should read the hadoop-auth secret from a file 
    instead inline from the configuration. (tucu)

    HDFS-2790. FSNamesystem.setTimes throws exception with wrong
    configuration name in the message. (Arpit Gupta via eli)

    HDFS-2810. Leases not getting renewed properly by clients (todd)

    HDFS-2751. Datanode may incorrectly drop OS cache behind reads
    even for short reads. (todd)

    HDFS-2816. Fix missing license header in httpfs findbugsExcludeFile.xml.
    (hitesh via tucu)

    HDFS-2822. processMisReplicatedBlock incorrectly identifies
    under-construction blocks as under-replicated. (todd)

    HDFS-442. dfsthroughput in test jar throws NPE (harsh)

    HDFS-2836. HttpFSServer still has 2 javadoc warnings in trunk.
    (revans2 via tucu)

    HDFS-2837. mvn javadoc:javadoc not seeing LimitedPrivate class
    (revans2 via tucu)

    HDFS-2840. TestHostnameFilter should work with localhost or 
    localhost.localdomain (tucu)

    HDFS-2791. If block report races with closing of file, replica is
    incorrectly marked corrupt. (todd)

    HDFS-2827.  When the parent of a directory is the root, renaming the
    directory results in leases updated incorrectly.  (Uma Maheswara Rao G
    via szetszwo)

    HDFS-2835. Fix findbugs and javadoc issue with GetConf.java.
    (suresh)

    HDFS-2889. getNumCurrentReplicas is package private but should be public on
    0.23 (see HDFS-2408). (Gregory Chanan via atm)

    HDFS-2893. The start/stop scripts don't start/stop the 2NN when
    using the default configuration. (eli)

Release 0.23.0 - 2011-11-01 

  INCOMPATIBLE CHANGES

    HDFS-1526. Dfs client name for a map/reduce task should be unique
    among threads. (hairong)

    HDFS-1536. Improve HDFS WebUI. (hairong)

    HDFS-2210. Remove hdfsproxy. (eli)

    HDFS-1073. Redesign the NameNode's storage layout for image checkpoints
    and edit logs to introduce transaction IDs and be more robust.
    Please see HDFS-1073 section below for breakout of individual patches.

  NEW FEATURES

    HDFS-1359. Add BlockPoolID to Block. (suresh)

    HDFS-1365. Federation: propose ClusterID and BlockPoolID format 
    (Tanping via boryas)

    HDFS-1394. Federation: modify -format option for namenode to generated 
    new blockpool id and accept newcluster (boryas)

    HDFS-1400. Federation: DataTransferProtocol uses ExtendedBlockPool to 
    include BlockPoolID in the protocol. (suresh)

    HDFS-1428. Federation : add cluster ID and block pool ID into 
    Name node web UI(Tanping via boryas)

    HDFS-1450. Federation: Introduce block pool ID into FSDatasetInterface.
    (suresh)

    HDFS-1632. Federation: data node storage structure changes and
    introduce block pool storage. (Tanping via suresh)

    HDFS-1634. Federation: Convert single threaded DataNode into 
    per BlockPool thread model.(boryas)

    HDFS-1637. Federation: FSDataset in Datanode should be created after 
    initial handshake with namenode. (boryas and jitendra)

    HDFS-1653. Federation: Block received message from datanode sends invalid 
    DatanodeRegistration. (Tanping via suresh)

    HDFS-1645. Federation: DatanodeCommond.Finalize needs to include 
    BlockPoolId.  (suresh)

    HDFS-1638. Federation: DataNode.handleDiskError needs to inform 
    ALL namenodes if a disk failed (boryas)

    HDFS-1647. Federation: Multiple namenode configuration. (jitendra)

    HDFS-1639. Federation: Add block pool management to FSDataset. (suresh)

    HDFS-1648. Federation: Only DataStorage must be locked using in_use.lock 
    and no locks must be associated with BlockPoolStorage. (Tanping via suresh)

    HDFS-1641. Federation: Datanode fields that are no longer used should 
    be removed (boryas)

    HDFS-1642. Federation: add Datanode.getDNRegistration(String bpid) 
    method  (boryas)

    HDFS-1643. Federation: remove namenode argument from DataNode 
    constructor (boryas)

    HDFS-1657. Federation: Tests that corrupt block files fail due to changed 
    file path in federation. (suresh)

    HDFS-1661. Federation: Remove unnecessary TODO:FEDERATION comments.
    (jitendra)

    HDFS-1660. Federation: Datanode doesn't start with two namenodes (boryas)

    HDFS-1650. Federation: TestReplication fails. (Tanping via suresh)

    HDFS-1651. Federation: Tests fail due to null pointer exception in 
    Datnode#shutdown() method. (Tanping via suresh)

    HDFS-1649. Federation: Datanode command to refresh namenode list at 
    the datanode. (jitendra)

    HDFS-1646. Federation: MiniDFSClsuter#waitActive() waits for ever 
    with the introduction of BPOfferService in datanode. (suresh)

    HDFS-1659. Federation: BPOfferService exits after one iteration 
    incorrectly.  (Tanping via suresh)

    HDFS-1654. Federation: Fix TestDFSUpgrade and TestDFSRollback failures.
    (suresh)
    
    HDFS-1668. Federation: Datanodes sends block pool usage information 
    to the namenode in heartbeat. (suresh)

    HDFS-1669. Federation: Fix TestHftpFileSystem failure. (suresh)

    HDFS-1670. Federation: remove dnRegistration from Datanode (boryas)

    HDFS-1662. Federation: fix unit test case, TestCheckpoint 
    and TestDataNodeMXBean (tanping via boryas)

    HDFS-1671. Federation: shutdown in DataNode should be able to 
    shutdown individual BP threads as well as the whole DN (boryas).

    HDFS-1663. Federation: Rename getPoolId() everywhere to 
    getBlockPoolId() (tanping via boryas)

    HDFS-1652. FederationL Add support for multiple namenodes in 
    MiniDFSCluster. (suresh)

    HDFS-1672. Federation: refactor stopDatanode(name) to work 
    with multiple Block Pools (boryas)

    HDFS-1687. Federation: DirectoryScanner changes for 
    federation (Matt Foley via boryas)

    HDFS-1626. Make BLOCK_INVALIDATE_LIMIT configurable. (szetszwo)

    HDFS-1655. Federation: DatablockScanner should scan blocks for 
    all the block pools. (jitendra)

    HDFS-1664. Federation: Add block pool storage usage to Namenode WebUI.
    (Tanping via suresh)

    HDFS-1674. Federation: Rename BlockPool class to BlockPoolSlice. 
    (jghoman, Tanping via suresh)

    HDFS-1673. Federation: Datanode changes to track block token secret per 
    namenode. (suresh)

    HDFS-1677. Federation: Fix TestFsck and TestListCorruptFileBlocks 
    failures. (Tanping via suresh)

    HDFS-1678. Federation: Remove unnecessary #getBlockpool() 
    for NameNodeMXBean in FSNameSystem. (Tanping via Suresh)

    HDFS-1688. Federation: Fix failures in fault injection tests,
    TestDiskError, TestDatanodeRestart and TestDFSTartupVersions. (suresh)

    HDFS-1696. Federation: when build version doesn't match - 
    datanode should wait (keep connecting) untill NN comes up 
    with the right version (boryas)

    HDFS-1681. Balancer: support per pool and per node policies. (szetszwo)

    HDFS-1695. Federation: Fix testOIV and TestDatanodeUtils 
    (jhoman and tanping via boryas)

    HDFS:1699. Federation: Fix failure of TestBlockReport.
    (Matt Foley via suresh)

    HDFS-1698. Federation: TestOverReplicatedBlocks and TestWriteToReplica 
    failing. (jhoman and jitendra)

    HDFS-1701. Federation: Fix TestHeartbeathandling.
    (Erik Steffl and Tanping Wang via suresh)

    HDFS-1693. Federation: Fix TestDFSStorageStateRecovery failure. (suresh)

    HDFS-1694. Federation: SimulatedFSDataset changes to work with
    federation and multiple block pools. (suresh)

    HDFS-1689. Federation: Configuration for namenodes. (suresh and jitendra)

    HDFS-1682. Change Balancer CLI for multiple namenodes and balancing
    policy.  (szetszwo)

    HDFS-1697. Federation: fix TestBlockRecovery (boryas)

    HDFS-1702. Federation: fix TestBackupNode and TestRefreshNamendoes
    failures. (suresh)

    HDFS-1706. Federation: TestFileAppend2, TestFileAppend3 and 
    TestBlockTokenWithDFS failing. (jitendra)

    HDFS-1704. Federation: Add a tool that lists namenodes, secondary and
    backup from configuration file. (suresh)

    HDFS-1711. Federation: create method for updating machine name in 
    DataNode.java (boryas)

    HDFS-1712. Federation: when looking up datanode we should use machineNmae 
    (in testOverReplicatedBlocks) (boryas)

    HDFS-1709. Federation: Error "nnaddr url param is null" when clicking on a 
    node from NN Live Node Link. (jitendra)

    HDFS-1714. Federation: refactor upgrade object in DataNode (boryas) 

    HDFS-1715. Federation: warning/error not generated when datanode sees 
    inconsistent/different Cluster ID between namenodes (boryas)

    HDFS-1715. Federation: warning/error not generated when datanode sees 
    inconsistent/different Cluster ID between namenodes (boryas)

    HDFS-1716. Federation: Add decommission tests for federated namenodes.
    (suresh)

    HDFS-1713. Federation: Prevent DataBlockScanner from running in tight loop.
    (jitendra)

    HDFS-1721. Federation: Configuration for principal names should not be 
    namenode specific. (jitendra)

    HDFS-1717. Federation: FSDataset volumeMap access is not synchronized
    correctly. (suresh)

    HDFS-1722. Federation: Add flag to MiniDFSCluser to differentiate between
    federation and non-federation modes. (boryas via suresh)

    HDFS-1718. Federation: MiniDFSCluster#waitActive() bug causes some tests
    to fail. (suresh)

    HDFS-1719. Federation: Fix TestDFSRemove that fails intermittently.
    (suresh)

    HDFS-1720. Federation: FSVolumeSet volumes is not synchronized correctly.
    (suresh)

    HDFS-1700. Federation: fsck needs to work with federation changes.
    (Matt Foley via suresh)

    HDFS-1482. Add listCorruptFileBlocks to DistributedFileSystem.
    (Patrick Kling via hairong)

    HDFS-1448. Add a new tool Offline Edits Viewer (oev).  (Erik Steffl
    via szetszwo)

    HDFS-1735. Federation: merge FSImage change in federation to
    FSImage+NNStorage refactoring in trunk. (suresh)

    HDFS-1737. Federation: Update the layout version for federation
    changes. (suresh)

    HDFS-1744. Federation: Add new layout version to offline image viewer
    and edits viewer. (suresh)

    HDFS-1745. Federation: Fix fault injection test failures. (suresh)

    HDFS-1746. Federation: TestFileAppend3 fails intermittently. (jitendra)

    HDFS-1703. Improve start/stop scripts and add decommission tool for
    federation. (Tanping Wang, Erik Steffl via suresh)

    HDFS-1749. Federation: TestListCorruptFileBlocks failing in federation 
    branch. (jitendra)

    HDFS-1754. Federation: testFsck fails. (boryas)

    HDFS-1755. Federation: The BPOfferService must always connect to namenode
    as the login user. (jitendra)

    HDFS-1675. Support transferring RBW between datanodes. (szetszwo)

    HDFS-1791. Federation: Add command to delete block pool directories 
    from a datanode. (jitendra)

    HDFS-1761. Add a new DataTransferProtocol operation, Op.TRANSFER_BLOCK,
    for transferring RBW/Finalized with acknowledgement and without using RPC.
    (szetszwo)

    HDFS-1813. Federation: Authentication using BlockToken in RPC to datanode 
               fails. (jitendra)

    HDFS-1630. Support fsedits checksum. (hairong)

    HDFS-1606. Provide a stronger data guarantee in the write pipeline by
    adding a new datanode when an existing datanode failed.  (szetszwo)

    HDFS-1442. Api to get delegation token in Hdfs class. (jitendra)

    HDFS-1070. Speedup namenode image loading and saving by storing only
    local file names. (hairong)
    
    HDFS-1751. Intrinsic limits for HDFS files, directories (daryn via boryas).

    HDFS-1873. Federation: Add cluster management web console.
    (Tanping Wang via suresh)

    HDFS 1911 HDFS tests for the newly added viewfs

    HDFS-1814. Add "hdfs groups" command to query the server-side groups
    resolved for a user. (Aaron T. Myers via todd)

    HDFS-1914. Federation: namenode storage directories must be configurable
    specific to name service. (suresh)

    HDFS-1963. Create RPM and Debian packages for HDFS. Changes deployment
    layout to be consistent across the binary tgz, rpm, and deb.
    (Eric Yang via omalley)

    HDFS-2058. Change Data Transfer wire protocol to use protocol buffers.
    (todd)

    HDFS-2055. Add hflush support to libhdfs. (Travis Crawford via eli)
   
    HDFS-2083. Query JMX statistics over http via JMXJsonServlet. (tanping)

    HDFS-2156. Make hdfs and mapreduce rpm only depend on the same major 
    version for common and hdfs. (eyang via omalley)

    HDFS-2202. Add a new DFSAdmin command to set balancer bandwidth of
    datanodes without restarting.  (Eric Payne via szetszwo)

    HDFS-2284. Add a new FileSystem, webhdfs://, for supporting write Http
    access to HDFS.  (szetszwo)

    HDFS-2317. Support read access to HDFS in WebHDFS.  (szetszwo)

    HDFS-2338. Add configuration option to enable/disable WebHDFS.
    (jitendra via szetszwo)

    HDFS-2318. Provide authentication to WebHDFS using SPNEGO and delegation
    tokens.  (szetszwo)

    HDFS-2340. Support getFileBlockLocations and getDelegationToken in WebHDFS.
    (szetszwo)

    HDFS-2348. Support getContentSummary and getFileChecksum in WebHDFS.
    (szetszwo)

    HDFS-2385. Support renew and cancel delegation tokens in WebHDFS.
    (szetszwo)

    HDFS-2539. Support doAs and GETHOMEDIRECTORY in WebHDFS.
    (szetszwo)

  IMPROVEMENTS

    HDFS-1875. MiniDFSCluster hard-codes dfs.datanode.address to localhost
    (Eric Payne via mattf)

    HDFS-2019. Fix all the places where Java method File.list is used with
    FileUtil.list API (Bharath Mundlapudi via mattf)

    HDFS-1934. Fix NullPointerException when certain File APIs return null
    (Bharath Mundlapudi via mattf)

    HDFS-1510. Added test-patch.properties required by test-patch.sh (nigel)

    HDFS-1628. Display full path in AccessControlException.  (John George
    via szetszwo)

    HDFS-1707. Federation: Failure in browsing data on new namenodes. 
    (jitendra)

    HDFS-1683. Test Balancer with multiple NameNodes.  (szetszwo)

    HDFS-1547. Improve decommission mechanism. (suresh)

    HDFS-2143. Federation: In cluster web console, add link to namenode page
    that displays live and dead datanodes. (Ravi Prakash via suresh)

    HDFS-1588. Remove hardcoded strings for configuration keys, "dfs.hosts"
    and "dfs.hosts.exlude". (Erik Steffl via suresh)

    HDFS-1481. NameNode should validate fsimage before rolling. (hairong)

    HDFS-1506. Refactor fsimage loading code. (hairong)

    HDFS-1533. A more elegant FileSystem#listCorruptFileBlocks API
    (HDFS portion) (Patrick Kling via hairong)

    HDFS-1476. listCorruptFileBlocks should be functional while the
    name node is in safe mode. (Patrick Kling via hairong)

    HDFS-1534. Fix some incorrect logs in FSDirectory. (eli)
    
    HDFS-1539. A config option for the datanode to fsycn a block file
    when block is completely written. (dhruba)

    HDFS-1335. HDFS side change of HADDOP-6904: RPC compatibility. (hairong)

    HDFS-1557. Separate Storage from FSImage. (Ivan Kelly via jitendra)
    
    HDFS-560 Enhancements/tuning to hadoop-hdfs/build.xml

    HDFS-1629. Add a method to BlockPlacementPolicy for keeping the chosen
    nodes in the output array.  (szetszwo)

    HDFS-1731. Allow using a file to exclude certain tests from build (todd)

    HDFS-1736. Remove the dependency from DatanodeJspHelper to FsShell.
    (Daryn Sharp via szetszwo)
    
    HDFS-780. Revive TestFuseDFS. (eli)

    HDFS-1445. Batch the calls in DataStorage to FileUtil.createHardLink().
    (Matt Foley via jghoman)

    HDFS-1763. Replace hard-coded option strings with variables from
    DFSConfigKeys. (eli)

    HDFS-1541. Not marking datanodes dead when namenode in safemode.
    (hairong)

    HDFS-1120. Make DataNode's block-to-device placement policy pluggable
    (Harsh J Chouraria via todd)

    HDFS-1785. In BlockReceiver and DataXceiver, clientName.length() is used
    multiple times for determining whether the source is a client or a
    datanode.  (szetszwo)

    HDFS-1789. Refactor frequently used codes from DFSOutputStream and
    DataXceiver.  (szetszwo)

    HDFS-1767. Namenode ignores non-initial block report from datanodes
    when in safemode during startup. (Matt Foley via suresh)

    HDFS-1817. Move pipeline_Fi_[39-51] from TestFiDataTransferProtocol
    to TestFiPipelineClose.  (szetszwo)

    HDFS-1760. In FSDirectory.getFullPathName(..), it is better to return "/"
    for root directory instead of an empty string.  (Daryn Sharp via szetszwo)

    HDFS-1833. Reduce repeated string constructions and unnecessary fields,
    and fix comments in BlockReceiver.PacketResponder.  (szetszwo)

    HDFS-1486. Generalize CLITest structure and interfaces to faciliate
    upstream adoption (e.g. for web testing). (cos)

    HDFS-1844. Move "fs -help" shell command tests from HDFS to COMMOM; see
    also HADOOP-7230.  (Daryn Sharp via szetszwo)

    HDFS-1840. In DFSClient, terminate the lease renewing thread when all files
    being written are closed for a grace period, and start a new thread when
    new files are opened for write.  (szetszwo)

    HDFS-1854. make failure message more useful in
    DFSTestUtil.waitReplication(). (Matt Foley via eli)

    HDFS-1562. Add rack policy tests. (eli)
 
    HDFS-1856. TestDatanodeBlockScanner waits forever, errs without giving 
    information. (Matt Foley via eli)

    HDFS-1295. Improve namenode restart times by short-circuiting the
    first block reports from datanodes. (Matt Foley via suresh)
    Corrected merge error in DataNode.java. (Matt Foley)

    HDFS-1843. Discover file not found early for file append. 
    (Bharath Mundlapudi via jitendra)

    HDFS-1862. Improve test reliability of HDFS-1594. (Aaron T. Myers via eli)

    HDFS-1846. Preallocate edit log with OP_INVALID instead of zero bytes
    to ensure blocks are actually allocated. (Aaron T. Myers via todd)

    HDFS-1741. Provide a minimal pom file to allow integration of HDFS into Sonar
    analysis (cos)

    HDFS-1870. Move and rename DFSClient.LeaseChecker to a seperated class
    LeaseRenewer.  (szetszwo)

    HDFS-1866. Document dfs.datanode.max.transfer.threads in hdfs-default.xml
    (Harsh J Chouraria via todd)

    HDFS-1890. Improve the name, class and value type of the map
    LeaseRenewer.pendingCreates.  (szetszwo)

    HDFS-1865. Share LeaseRenewer among DFSClients so that there is only a
    LeaseRenewer thread per namenode per user.  (szetszwo)

    HDFS-1906. Remove logging exception stack trace in client logs when one of
    the datanode targets to read from is not reachable. (suresh)

    HDFS-1378. Edit log replay should track and report file offsets in case of
    errors. (Aaron T. Myers and Todd Lipcon via todd)

    HDFS-1917. Separate hdfs jars from common in ivy configuration.  (Eric Yang
    via szetszwo)

    HDFS-1899. GenericTestUtils.formatNamenode should be moved to DFSTestUtil
    (Ted Yu via todd)

    HDFS-1117. Metrics 2.0 HDFS instrumentation. (Luke Lu via suresh)

    HDFS-1946. HDFS part of HADOOP-7291. (eli)

    HDFS-1945. Removed the deprecated fields in DataTransferProtocol.
    (szetszwo)

    HDFS-1730. Use DaemonFactory from common and delete it from HDFS.
    (Tanping via suresh)

    HDFS-1573. Add useful tracing information to Lease Renewer thread names
    (todd)

    HDFS-1939. In ivy.xml, test conf should not extend common conf.
    (Eric Yang via szetszwo)

    HDFS-1332  Include more information in exceptions and debug messages
    when BlockPlacementPolicy cannot be satisfied.  (Ted Yu via szetszwo)

    HDFS-1958. Confirmation should be more lenient of user input when
    formatting the NameNode. (todd)

    HDFS-1905. Improve namenode -format command by not making -clusterId
    parameter mandatory. (Bharath Mundlapudi via suresh)

    HDFS-1877. Add a new test for concurrent read and write.  (CW Chung
    via szetszwo)

    HDFS-1959. Better error message for missing namenode directory. (eli)

    HDFS-1996. ivy: hdfs test jar should be independent to common test jar.
    (Eric Yang via szetszwo)

    HDFS-1812. TestHDFSCLI should clean up cluster in teardown method.
    (Uma Maheswara Rao G via todd)

    HDFS-1884. Improve TestDFSStorageStateRecovery to properly throw in the
    case of errors. (Aaron T. Myers via todd)

    HDFS-1727. fsck command should display command usage if user passes any
    illegal argument. (Sravan Kumar via todd)

    HDFS-1636. If dfs.name.dir points to an empty dir, namenode format
    shouldn't require confirmation. (Harsh J Chouraria via todd)

    HDFS-1966. Encapsulate individual DataTransferProtocol op headers.
    (szetszwo)

    HDFS-2024. Format TestWriteRead source codes.  (CW Chung via szetszwo)

    HDFS-1968. Enhance TestWriteRead to support position/sequential read,
    append, truncate and verbose options.  (CW Chung via szetszwo)

    HDFS-1986. Add option to get http/https address from 
    DFSUtil#getInfoServer(). (Tanping via suresh)

    HDFS-2029. In TestWriteRead, check visible length immediately after
    openning the file and fix code style.  (John George via szetszwo)

    HDFS-2040. Only build libhdfs if a flag is passed. (eli)

    HDFS-1586. Add InterfaceAudience and InterfaceStability annotations to 
    MiniDFSCluster. (suresh)

    HDFS-2003. Separate FSEditLog reading logic from edit log memory state
    building logic. (Ivan Kelly via todd)

    HDFS-2066. Create a package and individual class files for
    DataTransferProtocol.  (szetszwo)

    HADOOP-7106. Reorganize project SVN layout to "unsplit" the projects.
    (todd, nigel)

    HDFS-2046. Force entropy to come from non-true random for tests. (todd)

    HDFS-2073. Add @Override annotation to NameNode. (suresh)

    HDFS-420. Fuse-dfs should cache fs handles. (Brian Bockelman and eli)

    HDFS-1568. Improve the log messages in DataXceiver.  (Joey Echeverria via
    szetszwo)

    HDFS-2100. Improve TestStorageRestore. (atm)

    HDFS-2092. Remove some object references to Configuration in DFSClient.
    (Bharath Mundlapudi via szetszwo)

    HDFS-2087. Declare methods in DataTransferProtocol interface, and change
    Sender and Receiver to implement the interface.  (szetszwo)

    HDFS-1723. quota errors messages should use the same scale. (Jim Plush via
    atm)

    HDFS-2110. StreamFile and ByteRangeInputStream cleanup. (eli)

    HDFS-2107. Move block management code from o.a.h.h.s.namenode to a new
    package o.a.h.h.s.blockmanagement.  (szetszwo)

    HDFS-2109. Store uMask as member variable to DFSClient.Conf.  (Bharath
    Mundlapudi via szetszwo)

    HDFS-2111. Add tests for ensuring that the DN will start with a few bad
    data directories. (Harsh J Chouraria via todd)

    HDFS-2134. Move DecommissionManager to the blockmanagement package.
    (szetszwo)

    HDFS-1977. Stop using StringUtils.stringifyException(). 
    (Bharath Mundlapudi via jitendra)

    HDFS-2131. Add new tests for the -overwrite/-f option in put and
    copyFromLocal by HADOOP-7361.  (Uma Maheswara Rao G via szetszwo)

    HDFS-2140. Move Host2NodesMap to the blockmanagement package.  (szetszwo)

    HDFS-2154. In TestDFSShell, use TEST_ROOT_DIR and fix some deprecated
    warnings.  (szetszwo)

    HDFS-2153. Move DFSClientAdapter to test and fix some javac warnings in
    OfflineEditsViewerHelper.  (szetszwo)

    HDFS-2159. Deprecate DistributedFileSystem.getClient() and fixed the
    deprecated warnings in DFSAdmin.  (szetszwo)

    HDFS-2157. Improve header comment in o.a.h.hdfs.server.namenode.NameNode.
    (atm via eli)

    HDFS-2147. Move cluster network topology to block management and fix some
    javac warnings.  (szetszwo)

    HDFS-2141. Remove NameNode roles Active and Standby (they become
    states of the namenode). (suresh)

    HDFS-2161. Move createNamenode(..), createClientDatanodeProtocolProxy(..)
    and Random object creation to DFSUtil; move DFSClient.stringifyToken(..)
    to DelegationTokenIdentifier.  (szetszwo)

    HDFS-1774. Small optimization to FSDataset. (Uma Maheswara Rao G via eli)

    HDFS-2167.  Move dnsToSwitchMapping and hostsReader from FSNamesystem to
    DatanodeManager.  (szetszwo)

    HDFS-2116. Use Mokito in TestStreamFile and TestByteRangeInputStream.
    (Plamen Jeliazkov via shv)

    HDFS-2112.  Move ReplicationMonitor to block management.  (Uma Maheswara
    Rao G via szetszwo)

    HDFS-1739.  Add available volume size to the error message when datanode
    throws DiskOutOfSpaceException.  (Uma Maheswara Rao G via szetszwo)

    HDFS-2144. If SNN shuts down during initialization it does not log the
    cause. (Ravi Prakash via atm)

    HDFS-2180. Refactor NameNode HTTP server into new class. (todd)
    
    HDFS-2198. Remove hardcoded configuration keys. (suresh)

    HDFS-2149. Move EditLogOp serialization formats into FsEditLogOp
    implementations. (Ivan Kelly via todd)

    HDFS-2191. Move datanodeMap from FSNamesystem to DatanodeManager.
    (szetszwo)

    HDFS-2200. Change FSNamesystem.LOG to package private. (szetszwo)

    HDFS-2195. Refactor StorageDirectory to not be an non-static inner class.
    (todd via eli)

    HDFS-2212. Refactor double-buffering code out of EditLogOutputStreams.
    (todd via eli)

    HDFS-2199. Move blockTokenSecretManager from FSNamesystem to BlockManager.
    (Uma Maheswara Rao G via szetszwo)

    HDFS-2187. Make EditLogInputStream act like an iterator over FSEditLogOps
    (Ivan Kelly and todd via todd)

    HDFS-2225. Refactor edit log file management so it's not in classes
    which should be generic to the type of edit log storage. (Ivan Kelly
    via todd)

    HDFS-2108. Move datanode heartbeat handling from namenode package to
    blockmanagement package.  (szetszwo)

    HDFS-2226. Clean up counting of operations in FSEditLogLoader (todd)

    HDFS-2228. Move block and datanode code from FSNamesystem to
    BlockManager and DatanodeManager.  (szetszwo)

    HDFS-2238. In NamenodeFsck.toString(), uses StringBuilder.(..) instead of
    string concatenation.  (Uma Maheswara Rao G via szetszwo)
   
    HDFS-2230. ivy to resolve/retrieve latest common-tests jar published by 
    hadoop common maven build. (gkesavan)

    HDFS-2227. getRemoteEditLogManifest should pull its information from
    FileJournalManager during checkpoint process (Ivan Kelly and Todd Lipcon
    via todd)

    HDFS-2239. Reduce access levels of the fields and methods in FSNamesystem.
    (szetszwo)

    HDFS-2241. Remove implementing FSConstants interface to just get the
    constants from the interface. (suresh)

    HDFS-2237. Change UnderReplicatedBlocks from public to package private.
    (szetszwo)

    HDFS-2233. Add WebUI tests with URI reserved chars. (eli)

    HDFS-2265. Remove unnecessary BlockTokenSecretManager fields/methods from
    BlockManager.  (szetszwo)

    HDFS-2260. Refactor BlockReader into an interface and implementation.
    (todd)

    HDFS-2096. Mavenization of hadoop-hdfs (Alejandro Abdelnur via tomwhite)

    HDFS-2273.  Refactor BlockManager.recentInvalidateSets to a new class.
    (szetszwo)

    HDFS-2266.  Add Namesystem and SafeMode interfaces to avoid directly
    referring to FSNamesystem in BlockManager. (szetszwo)

    HDFS-1217.  Change some NameNode methods from public to package private.
    (Laxman via szetszwo)

    HDFS-2332. Add test for HADOOP-7629 (using an immutable FsPermission
    object as an RPC parameter fails). (todd)

    HDFS-2363. Move datanodes size printing from FSNamesystem.metasave(..)
    to BlockManager.  (Uma Maheswara Rao G via szetszwo)

    HDFS-2209. Make MiniDFS easier to embed in other apps. (stevel)

    HDFS-2205. Log message for failed connection to datanode is not
    followed by a success message. (Ravi Prakash via stevel)

    HDFS-2401. Running a set of methods in a Single Test Class.
    (Jonathan Eagles via mahadev)

    HDFS-2471. Add federation documentation. (suresh)

    HDFS-2485. Improve code layout and constants in UnderReplicatedBlocks
    (stevel)

    HDFS-2356.  Support case insensitive query parameter names in WebHDFS.
    (szetszwo)

    HDFS-2368.  Move SPNEGO conf properties from hdfs-default.xml to
    hdfs-site.xml.  (szetszwo)

    HDFS-2395. Add a root element in the JSON responses of WebHDFS.
    (szetszwo)

    HDFS-2427. Change the default permission in WebHDFS to 755 and add range
    check/validation for all parameters.  (szetszwo)

    HDFS-2501. Add version prefix and root methods to WebHDFS.  (szetszwo)

    HDFS-1869. mkdirs should use the supplied permission for all of the created
    directories. (Daryn Sharp via szetszwo)

    HDFS-2355. Federation: enable using the same configuration file across 
    all the nodes in the cluster. (suresh)

    HDFS-2371. Refactor BlockSender.java for better readability. (suresh)

    HDFS-2493. Remove reference to FSNamesystem in blockmanagement classes.
    (szetszwo)

    HDFS-2294. Download of commons-daemon TAR should not be under target (tucu)

    HDFS-2322. the build fails in Windows because commons-daemon TAR cannot be 
    fetched. (tucu)

    HDFS-2436. Change FSNamesystem.setTimes(..) for allowing setting times on
    directories.  (Uma Maheswara Rao G via szetszwo)

    HDFS-2512. Add textual error message to data transfer protocol responses
    (todd)

    HDFS-2521. Remove custom checksum headers from data transfer protocol
    (todd)

    HDFS-2308. NamenodeProtocol.endCheckpoint is vestigial and can be removed.
    (eli)

  OPTIMIZATIONS

    HDFS-1458. Improve checkpoint performance by avoiding unnecessary image
    downloads and loading. (hairong)

    HDFS-1601. Pipeline ACKs are sent as lots of tiny TCP packets (todd)

    HDFS-1826. NameNode should save image to name directories in parallel
    during upgrade. (Matt Foley via hairong)

    HDFS-2030. Improve usability of namenode -upgrade command.
    (Bharath Mundlapudi via suresh)

    HDFS-2056. Update fetchdt usage. (Tanping Wang via jitendra)

    HDFS-2118. Couple dfs data dir improvements. (eli)

    HDFS-2500. Avoid file system operations in BPOfferService thread while
    processing deletes. (todd)

    HDFS-2465. Add HDFS support for fadvise readahead and drop-behind. (todd)

  BUG FIXES

    HDFS-2347. Fix checkpointTxnCount's comment about editlog size. 
    (Uma Maheswara Rao G via mattf)

    HDFS-2011. Removal and restoration of storage directories on checkpointing
    failure doesn't work properly. (Ravi Prakash via mattf)

    HDFS-1955. FSImage.doUpgrade() was made too fault-tolerant by HDFS-1826.
    (mattf)

    HDFS-2061. Two minor bugs in BlockManager block report processing. (mattf)

    HDFS-1449. Fix test failures - ExtendedBlock must return 
    block file name in #getBlockName(). (suresh)

    HDFS-1680. Fix TestBalancer. (szetszwo)

    HDFS-1705. Balancer command throws NullPointerException. (suresh via
    szetszwo)

    HDFS-1559. Add missing UGM overrides to TestRefreshUserMappings
    (Todd Lipcon via eli)

    HDFS-1585. Fix build after HDFS-1547 (todd)

    HDFS-1684. Balancer cannot start with with multiple namenodes.  (szetszwo)

    HDFS-1516. mvn-install is broken after 0.22 branch creation. (cos)

    HDFS-1360. TestBlockRecovery should bind ephemeral ports.
    (Todd Lipcon via hairong)

    HDFS-1551. Fix pom templates dependency list (gkesavan)

    HDFS-1509. A savenamespace command writes the fsimage and edits into
    all configured directories. (dhruba)

    HDFS-1540. Make Datanode handle errors from RPC calls to namenode
    more elegantly. (dhruba)

    HDFS-1463. Accesstime of a file is not updated in safeMode. (dhruba)

    HDFS-863. Potential deadlock in TestOverReplicatedBlocks. 
    (Ken Goodhope via jghoman)

    HDFS-1607. Fix referenced to misspelled method name getProtocolSigature
    (todd)

    HDFS-1610. Fix TestClientProtocolWithDelegationToken and TestBlockToken
    on trunk after HADOOP-6904 (todd)

    HDFS-1600. Fix release audit warnings on trunk. (todd)

    HDFS-1691. Remove a duplicated static initializer for reading default
    configurations in DFSck.  (Alexey Diomin via szetszwo)

    HDFS-1748. Balancer utilization classification is incomplete.  (szetszwo)

    HDFS-1738. change hdfs jmxget to return an empty string instead of 
    null when an attribute value is not available (tanping vi boryas)

    HDFS-1757. Don't compile fuse-dfs by default. (eli)

    HDFS-1770. TestFiRename fails due to invalid block size. (eli)

    HDFS-1797. Fix new findbugs warning introduced by HDFS-1120 (todd)

    HDFS-1611. Fix up some log messages in DFSClient and MBean registration
    (Uma Maheswara Rao G via todd)

    HDFS-1543. Reduce dev. cycle time by moving system testing artifacts from
    default build and push to maven for HDFS (Luke Lu via cos)

    HDFS-1818. TestHDFSCLI is failing on trunk after HADOOP-7202.
    (Aaron T. Myers via todd)

    HDFS-1828. TestBlocksWithNotEnoughRacks intermittently fails assert.
    (Matt Foley via eli)

    HDFS-1824. delay instantiation of file system object until it is
     needed (linked to HADOOP-7207) (boryas)

    HDFS-1831. Fix append bug in FileContext and implement CreateFlag
    check (related to HADOOP-7223). (suresh)

    HDFS-1594. When the disk becomes full Namenode is getting shutdown and 
    not able to recover. (Aaron T. Myers via eli)

    HDFS-1822. Handle editlog opcode conflict with 0.20.203 during upgrade,
    by throwing an error to indicate the editlog needs to be empty.
    (suresh)

    HDFS-1808. TestBalancer waits forever, errs without giving information.
    (Matt Foley via eli)

    HDFS-1829. TestNodeCount waits forever, errs without giving information.
    (Matt Foley via eli)

    HDFS-1860. when renewing/canceling DelegationToken over http we need to
     pass exception information back to the caller.(boryas)

    HDFS-1871. Mapreduce build fails due to MiniDFSCluster change from
    HDFS-1052. (suresh)

    HDFS-1876. One MiniDFSCluster constructor ignores numDataNodes parameter
    (todd)

    HDFS-1773. Do not show decommissioned datanodes, which are not in both
    include and exclude lists, on web and JMX interfaces.
    (Tanping Wang via szetszwo)

    HDFS-1888. MiniDFSCluster#corruptBlockOnDatanodes() access must be
    public. (suresh)

    HDFS-1889. incorrect path in start/stop dfs script. (John George via eli)

    HDFS-1891. Disable IPV6 for junit tests to fix TestBackupNode failure.
    (suresh)

    HDFS-1898. Tests failing on trunk due to use of NameNode.format.
    (todd via eli)

    HDFS-1902. Fix setrep path display for TestHDFSCLI.  (Daryn Sharp
    via szetszwo)

    HDFS-1827. Fix timeout problem in TestBlockReplacement.  (Matt Foley
    via szetszwo)

    HDFS-1908. Fix a NullPointerException in fi.DataTransferTestUtil.
    (szetszwo)

    HDFS-1912. Update tests for FsShell standardized error messages.
    (Daryn Sharp via szetszwo)

    HDFS-1903. Fix path display for rm/rmr in TestHDFSCLI and TestDFSShell.
    (Daryn Sharp via szetszwo)

    HDFS-1627. Fix NullPointerException in Secondary NameNode. (hairong)

    HDFS-1928. Fix path display for touchz in TestHDFSCLI.
    (Daryn Sharp via todd)

    HDFS-1938. Fix ivy-retrieve-hdfs dependence in build.xml and aop.xml.
    (Eric Yang via szetszwo)

    HDFS-1929. TestEditLogFileOutputStream fails if running on same host as NN
    (Aaron T. Myers via todd)

    HDFS-1933. Update TestDFSShell for improved "test" shell command. (Daryn
    Sharp via todd)
    
    HDFS-1931. Update TestDFSShell for improved "du" shell command. (Daryn
    Sharp via todd)

    HDFS-1439. HDFS Federation: Fix compilation error in TestFiHftp. (suresh)

    HDFS-1881. Federation: after taking snapshot the current directory 
    of datanode is empty. (Tanping Wang via suresh)

    HDFS-1927. Fix a bug which causes ip=null in NameNode audit log.
    (John George via szetszwo)

    HDFS-1953. Federation: Change name node mxbean name in cluster web 
    console. (Tanping Wang via suresh)

    HDFS-1922. Fix recurring failure of TestJMXGet (Luke Lu via todd)

    HDFS-1371. One bad node can incorrectly flag many files as corrupt.
    (Tanping Wang via jitendra)

    HDFS-1943. Fail to start datanode while start-dfs.sh is executed by 
    root user. (Wei Yongjun via jghoman)

    HDFS-1983. Fix path display for copy and rm commands in TestHDFSCLI and
    TestDFSShell. (Daryn Sharp via todd)

    HDFS-1999. Tests use deprecated configs. (Aaron T. Myers via eli)

    HDFS-1592. Datanode startup doesn't honor volumes.tolerated. 
    (Bharath Mundlapudi via jitendra)

    HDFS-1920. libhdfs does not build for ARM processors.
    (Trevor Robinson via eli)

    HDFS-1936. Layout version change from HDFS-1822 causes upgrade failure.
    (suresh)

    HDFS-2021. Update numBytesAcked before sending the ack in PacketResponder.
    (John George via szetszwo)

    HDFS-2020. Fix TestDFSUpgradeFromImage by removing the use of DataNode
    as a singleton. (suresh via todd)

    HDFS-2022. ant binary should build libhdfs. (Eric Yang via eli)

    HDFS-2014. Change HDFS scripts to work in developer enviroment post
    RPM packaging changes. (Eric Yang via suresh)

    HDFS-1995. Federation: Minor bug fixes and modification cluster web UI.
    (Tanping Wang via suresh)

    HDFS-1907. Fix position read for reading still-being-written file in
    DFSInputStream.  (John George via szetszwo)

    HDFS-1923. In TestFiDataTransferProtocol2, reduce random sleep time period
    and increase the number of datanodes.  (szetszwo)

    HDFS-1149. Lease reassignment should be persisted to the edit log.
    (Aaron T. Myers via todd)

    HDFS-1998. Federation: Make refresh-namenodes.sh refresh all the
    namenode. (Tanping Wang via suresh)

    HDFS-2041. OP_CONCAT_DELETE doesn't properly restore modification time
    of the concatenated file when edit logs are replayed. (todd)

    HDFS-2063. libhdfs test is broken. (Eric Yang via eli)

    HDFS-2067. Bump DATA_TRANSFER_VERSION constant in trunk after introduction
    of protocol buffers in the protocol. (szetszwo via todd)

    HDFS-2069. Incorrect default trash interval value in the docs.
    (Harsh J Chouraria via eli)

    HDFS-1942. Datanode must exist when all the block pool service threads
    exit. (Bharath Mundlapudi via suresh)

    HDFS-1656. Fixes an issue to do with fetching of delegation tokens in
    HftpFileSystem. Contributed by Kan Zhang.

    HDFS-1692. In secure mode, Datanode process doesn't exit when disks 
    fail. (Bharath Mundlapudi via suresh)

    HDFS-1734. 'Chunk size to view' option is not working in Name Node UI.
    (Uma Maheswara Rao G via jitendra)

    HDFS-2086. If the include hosts list contains host names, after restarting
    namenode, data nodes registration is denied.  Contributed by Tanping Wang.

    HDFS-2082. SecondaryNameNode web interface doesn't show the right info. (atm)

    HDFS-1321. If service port and main port are the same, there is no clear
    log message explaining the issue. (Jim Plush via atm)

    HDFS-1381. HDFS javadocs hard-code references to dfs.namenode.name.dir and
    dfs.datanode.data.dir parameters (Jim Plush via atm)

    HDFS-2053. Bug in INodeDirectory#computeContentSummary warning.
    (Michael Noll via eli)

    HDFS-1990. Fix resource leaks in BlockReceiver.close().  (Uma Maheswara
    Rao G via szetszwo)

    HDFS-2034. Length in DFSInputStream.getBlockRange(..) becomes -ve when
    reading only from a currently being written block. (John George via
    szetszwo)

    HDFS-2132. Potential resource leak in EditLogFileOutputStream.close. (atm)

    HDFS-2120. on reconnect, DN can connect to NN even with different source
    versions. (John George via atm)

    HDFS-2152. TestWriteConfigurationToDFS causing the random failures. (Uma
    Maheswara Rao G via atm)

    HDFS-2114. re-commission of a decommissioned node does not delete 
    excess replicas. (John George via mattf)

    HDFS-1776. Bug in Concat code. (Bharath Mundlapudi via Dmytro Molkov)

    HDFS-2196. Make ant build system work with hadoop-common JAR generated
    by Maven. (Alejandro Abdelnur via tomwhite)

    HDFS-2245. Fix a NullPointerException in BlockManager.chooseTarget(..).
    (szetszwo)

    HDFS-2229. Fix a deadlock in namenode by enforcing lock acquisition
    ordering.  (szetszwo)

    HDFS-2235. Encode servlet paths. (eli)

    HDFS-2186. DN volume failures on startup are not counted. (eli)

    HDFS-2240. Fix a deadlock in LeaseRenewer by enforcing lock acquisition
    ordering.  (szetszwo)

    HDFS-73. DFSOutputStream does not close all the sockets.
    (Uma Maheswara Rao G via eli)

    HDFS-1257. Fix a race condition on BlockManager.recentInvalidateSets.
    (Eric Payne via szetszwo)

    HDFS-2267. DataXceiver thread name incorrect while waiting on op during
    keepalive. (todd)

    HDFS-1480. All replicas of a block can end up on the same rack when
    some datanodes are decommissioning. (todd)

    HDFS-2286. DataXceiverServer logs AsynchronousCloseException at shutdown
    (todd)

    HDFS-2289. Ensure jsvc is bundled with the HDFS distribution artifact.
    (Alejandro Abdelnur via acmurthy)

    HDFS-2323. start-dfs.sh script fails for tarball install (tomwhite)

    HDFS-2412. Add backwards-compatibility layer for renamed FSConstants
               class (todd)

    HDFS-2414. Fix TestDFSRollback to avoid spurious failures. (todd)

    HDFS-2422. The NN should tolerate the same number of low-resource volumes
               as failed volumes (atm)

    HDFS-2467. HftpFileSystem uses incorrect compare for finding delegation
    tokens. (omalley)

    HDFS-2331. Fix WebHdfsFileSystem compilation problems for a bug in JDK
    version < 1.6.0_26.  (Abhijit Suresh Shingate via szetszwo)

    HDFS-2333. Change DFSOutputStream back to package private, otherwise,
    there are two SC_START_IN_CTOR findbugs warnings.  (szetszwo)

    HDFS-2366. Initialize WebHdfsFileSystem.ugi in object construction.
    (szetszwo)

    HDFS-2361. hftp is broken, fixed username checks in JspHelper. (jitendra)

    HDFS-2403. NamenodeWebHdfsMethods.generateDelegationToken(..) does not use
    the renewer parameter.  (szetszwo)

    HDFS-2409. _HOST in dfs.web.authentication.kerberos.principal. (jitendra)

    HDFS-2404. WebHDFS liststatus json response is not correct. (suresh)

    HDFS-2441. Remove the Content-Type set by HttpServer.QuotingInputFilter in
    WebHDFS responses.  (szetszwo)

    HDFS-2428. Convert com.sun.jersey.api.ParamException$QueryParamException
    to IllegalArgumentException and response it as http BAD_REQUEST in WebHDFS.
    (szetszwo)

    HDFS-2424. Added a root element "HdfsFileStatuses" for the response
    of WebHDFS listStatus.  (szetszwo)

    MAPREDUCE-2764. Fix renewal of dfs delegation tokens. (Owen via jitendra)

    HDFS-2439. Fix NullPointerException in WebHDFS when opening a non-existing
    file or creating a file without specifying the replication parameter.
    (szetszwo)

    HDFS-2453. Fix http response code for partial content in WebHDFS, added
    getDefaultBlockSize() and getDefaultReplication() in WebHdfsFileSystem
    and cleared content type in ExceptionHandler.  (szetszwo)

    HDFS-2411. The the auth to local mappings are not being respected, with 
    WebHDFS enabled. (jitendra)

    HDFS-2494. Close the streams and DFSClient in DatanodeWebHdfsMethods.
    (Uma Maheswara Rao G via szetszwo)

    HDFS-2298. Fix TestDfsOverAvroRpc by changing ClientProtocol to
    not include multiple methods of the same name. (cutting)

    HDFS-2432. WebHDFS: response FORBIDDEN when setReplication on non-files;
    clear umask before creating a flie; throw IllegalArgumentException if
    setOwner with both owner and group empty; throw FileNotFoundException if
    getFileStatus on non-existing files; fix bugs in getBlockLocations; and
    changed getFileChecksum json response root to "FileChecksum".  (szetszwo)

    HDFS-2065. Add null checks in DFSClient.getFileChecksum(..).  (Uma
    Maheswara Rao G via szetszwo)

    HDFS-2416. distcp with a WebHDFS uri on a secure cluster fails. (jitendra)

    HDFS-2527. WebHDFS: remove the use of "Range" header in Open; use ugi
    username if renewer parameter is null in GetDelegationToken; response OK
    when setting replication for non-files; rename GETFILEBLOCKLOCATIONS to
    GET_BLOCK_LOCATIONS and state that it is a private unstable API; replace
    isDirectory and isSymlink with enum {FILE, DIRECTORY, SYMLINK} in
    HdfsFileStatus JSON object.  (szetszwo)

    HDFS-2528. WebHDFS: set delegation kind to WEBHDFS and add a HDFS token
    when http requests are redirected to datanode.  (szetszwo)

    HDFS-2540. WebHDFS: change "Expect: 100-continue" to two-step write; change 
    "HdfsFileStatus" and "localName" respectively to "FileStatus" and
    "pathSuffix" in JSON response.  (szetszwo)

  BREAKDOWN OF HDFS-1073 SUBTASKS

    HDFS-1521. Persist transaction ID on disk between NN restarts.
               (Ivan Kelly and Todd Lipcon via todd)
    HDFS-1538. Refactor more startup and image loading code out of FSImage.
               (todd)
    HDFS-1729. Add code to detect valid length of an edits file. (todd)
    HDFS-1793. Add code to inspect a storage directory with txid-based
               filenames (todd)
    HDFS-1794. Add code to list which edit logs are available on a remote NN
               (todd)
    HDFS-1858. Add state management variables to FSEditLog (Ivan Kelly and Todd
               Lipcon via todd)
    HDFS-1859. Add some convenience functions to iterate over edit log streams
               (Ivan Kelly and Todd Lipcon via todd)
    HDFS-1894. Add constants for LAYOUT_VERSIONs in edits log branch (todd)
    HDFS-1892. Fix EditLogFileInputStream.getValidLength to be aware of
               OP_INVALID filler (todd)
    HDFS-1799. Refactor log rolling and filename management out of FSEditLog
               (Ivan Kelly and Todd Lipcon via todd)
    HDFS-1801. Remove use of timestamps to identify checkpoints and logs (todd)
    HDFS-1930. TestDFSUpgrade failing in HDFS-1073 branch (todd)
    HDFS-1800. Extend image checksumming to function with multiple fsimage
               files per directory. (todd)
    HDFS-1725. Set storage directories only at FSImage construction (Ivan Kelly
               via todd)
    HDFS-1926. Remove references to StorageDirectory from JournalManager
               interface (Ivan Kelly via todd)
    HDFS-1893. Change edit logs and images to be named based on txid (todd)
    HDFS-1985. Clean up image transfer servlet (todd)
    HDFS-1984. Enable multiple secondary namenodes to run simultaneously (todd)
    HDFS-1987. Re-enable TestCheckpoint.testSecondaryImageDownload which was
               not running previously. (todd)
    HDFS-1993. TestCheckpoint needs to clean up between cases (todd)
    HDFS-1992. Remove vestiges of NNStorageListener. (todd)
    HDFS-1991. Some refactoring of Secondary NameNode to be able to share more
               code with the BackupNode or CheckpointNode. (todd)
    HDFS-1994. Fix race conditions when running two rapidly checkpointing
               Secondary NameNodes. (todd)
    HDFS-2001. Remove use of previous.checkpoint and lastcheckpoint.tmp
               directories (todd)
    HDFS-2015. Remove checkpointTxId from VERSION file. (todd)
    HDFS-2016. Add infrastructure to remove or archive old and unneeded storage
               files within the name directories. (todd)
    HDFS-2047. Improve TestNamespace and TestEditLog in HDFS-1073 branch.
               (todd)
    HDFS-2048. Add upgrade tests and fix upgrade from 0.22 with corrupt image.
               (todd)
    HDFS-2027. Image inspector should return finalized logs before unfinalized
               logs. (todd)
    HDFS-2074. Determine edit log validity by truly reading and validating
               transactions. (todd)
    HDFS-2085. Finalize in-progress edit logs at startup. (todd)
    HDFS-2026. SecondaryNameNode should properly handle the case where the
               NameNode is reformatted. (todd)
    HDFS-2077. Address checkpoint upload when one of the storage dirs is failed
               (todd)
    HDFS-2078. NameNode should not clear directory when restoring removed
               storage. (todd)
    HDFS-2088. Move edits log archiving logic into FSEditLog/JournalManager
               (todd)
    HDFS-2093. Handle case where an entirely empty log is left during NN crash
               (todd)
    HDFS-2102. Zero-pad edits filename to make them lexically sortable. (Ivan
               Kelly via todd)
    HDFS-2010. Fix NameNode to exit if all edit streams become inaccessible.
               (atm via todd)
    HDFS-2123. Checkpoint interval should be based on txn count, not size.
               (todd)
    HDFS-1979. Fix backupnode for new edits/image layout. (todd)
    HDFS-2101. Fix remaining unit tests for new storage filenames. (todd)
    HDFS-2133. Address remaining TODOs and pre-merge cleanup on HDFS-1073
               branch.  (todd)
    HDFS-1780. Reduce need to rewrite FSImage on startup. (todd)
    HDFS-2104. Add a flag to the 2NN to format its checkpoint dirs on startup.
               (todd)
    HDFS-2135. Fix regression of HDFS-1955 in HDFS-1073 branch. (todd)
    HDFS-2160. Fix CreateEditsLog test tool in HDFS-1073 branch. (todd)
    HDFS-2168. Reenable TestEditLog.testFailedOpen and fix exposed bug. (todd)
    HDFS-2169. Clean up TestCheckpoint and remove TODOs (todd)
    HDFS-2170. Address remaining TODOs in HDFS-1073 branch. (todd)
    HDFS-2172. Address findbugs and javadoc warnings in HDFS-1073 branch. 
               (todd)

    HDFS-2445. Ensure failed tests exit with proper error code. (Jonathan 
    Eagles via acmurthy)

Release 0.22.1 - Unreleased

  INCOMPATIBLE CHANGES

  NEW FEATURES

  IMPROVEMENTS

  OPTIMIZATIONS

    HDFS-2718. Optimize OP_ADD in edits loading. (shv)

    HDFS-2886. CreateEditLogs should generate a realistic edit log. (shv)

  BUG FIXES

    HDFS-2877. If locking of a storage dir fails, it will remove the other
    NN's lock file on exit. (todd)

Release 0.22.0 - 2011-11-29

  INCOMPATIBLE CHANGES

    HDFS-1825. Remove thriftfs contrib. (nigel via eli)

  NEW FEATURES

    HDFS-992. Re-factor block access token implementation to conform to the 
    generic Token interface in Common (Kan Zhang and Jitendra Pandey via jghoman)

    HDFS-599. Allow NameNode to have a seprate port for service requests from
    client requests. (Dmytro Molkov via hairong)

    HDFS-1004. Update NN to support Kerberized SSL from HADOOP-6584. 
    (jghoman and Kan Zhang via jghoman)

    HDFS-1005. Fsck security. (borya and Kan Zhang via jghoman)

    HDFS-1006. getImage/putImage http requests should be https for the case 
    of security enabled. (borya and jghoman via jghoman)

    HDFS-1033. In secure clusters, NN and SNN should verify that the remote 
    principal during image and edits transfer. (jghoman)

    HDFS-1023. Allow http server to start as regular principal if https 
    principal not defined. (jghoman)

    HDFS-1150. Verify datanodes' identities to clients in secure clusters.
    (jghoman)

    HDFS-1330. Make RPCs to DataNodes timeout. (hairong)
    Added additional unit tests per HADOOP-6889. (John George via mattf)

    HDFS-202.  HDFS support of listLocatedStatus introduced in HADOOP-6870.
    HDFS piggyback block locations to each file status when listing a
    directory.  (hairong)

    HDFS-1361. Add -fileStatus operation to NNThroughputBenchmark. (shv)

    HDFS-1435. Provide an option to store fsimage compressed. (hairong)

    HDFS-903.  Support fsimage validation through MD5 checksum. (hairong)

    HDFS-1457. Provide an option to throttle image transmission between
    pimary and secondary NameNodes. (Yifei Lu and hairong via hairong)

    HDFS-1164. TestHdfsProxy is failing. (Todd Lipcon via cos)

    HDFS-811. Add metrics, failure reporting and additional tests for HDFS-457.
    (eli)

    HDFS-895. Allow hflush/sync to occur in parallel with new writes
    to the file. (Todd Lipcon via hairong)

    HDFS-528. Add ability for safemode to wait for a minimum number of 
    live datanodes (Todd Lipcon via eli)

    HDFS-1753. Resource Leak in StreamFile. (Uma Maheswara Rao G via eli)

  IMPROVEMENTS

    HDFS-1304. Add a new unit test for HftpFileSystem.open(..).  (szetszwo)

    HDFS-1096. fix for prev. commit. (boryas)

    HDFS-1096. allow dfsadmin/mradmin refresh of superuser proxy group
     mappings (boryas)

    HDFS-1146. Javadoc for getDelegationTokenSecretManager in FSNamesystem (jnp via boryas)

    HDFS-1132. Refactor TestFileStatus (Eli Collins via cos)

    HDFS-1163. normalize property names for JT/NN kerberos principal 
    names in configuration (from HADOOP 6633) (boryas)

    HDFS-1003. authorization checks for inter-server protocol 
    (based on HADOOP-6600) (boryas)

    HDFS-1061. Memory footprint optimization for INodeFile object. 
    (Bharath Mundlapudi via jghoman)

    HDFS-1079. Throw exceptions as specified by the AbstractFileSystem
    in HDFS implemenation and protocols. (suresh)

    HDFS-1112. Edit log buffer should not grow unfoundedly. (hairong)

    HDFS-1119. Introduce a GSet interface to BlocksMap.  (szetszwo)

    HDFS-1184. Replace tabs in code with spaces. (Jeff Ames via jghoman)

    HDFS-1185. Remove duplicate now() functions in DataNode, FSNamesysetm.
    (Jeff Ames via jghoman)

    HDFS-1183. Remove some duplicate code in NamenodeJspHelper.java.
    (Jeff Ames via jghoman)
    
    HDFS-1190.  Remove unused getNamenode() method from DataNode.
    (Jeff Ames via jghoman)

    HDFS-1110. Reuses objects for commonly used file names in namenode to
    reduce the heap usage. (suresh)

    HDFS-752. Add interfaces classification to to HDFS source code. (suresh)

    HDFS-947. An Hftp read request is redirected to a datanode that has 
    the most replicas of the blocks in the file. (Dmytro Molkov via dhruba)

    HDFS-1272. Fixes to take care of the changes in HADOOP-6845.
    (Jitendra Pandey via ddas)

    HDFS-1298 - Add support in HDFS for new statistics added in FileSystem
    to track the file system operations. (suresh)

    HDFS-1201. The HDFS component for HADOOP-6632. 
    (Kan Zhang & Jitendra Pandey via ddas)
    
    HDFS-1307 Add start time, end time and total time taken for FSCK to 
    FSCK report (suresh)

    HDFS-1302. The HDFS side of the changes corresponding to HADOOP-6861.
    (Jitendra Pandey & Owen O'Malley via ddas)
    
    HDFS-1315. Add fsck event to audit log and remove other audit log events 
    corresponding to FSCK listStatus and open calls. (suresh)

    HDFS-1178. The NameNode servlets should not use RPC to connect to the 
    NameNode. (Kan Zhang via jghoman)

    HDFS-1130. Adds dfs.cluster.administrator ACL configuration that can
    be used to control who can view the default hdfs servlets. (ddas)

    HDFS-1297. Fix some comments. (Jeff Ames via jghoman)

    HDFS-330.  Datanode Web UIs should provide robots.txt.
    (Allen Wittenauer via jghoman)

    HDFS-881.  Refactor DataNode Packet header into DataTransferProtocol.
    (Todd Lipcon via jghoman)

    HDFS-1036. docs for fetchdt

    HDFS-1318. Add JMX interface for read access to namenode and datanode
    web UI information. (Tanping Wang via suresh).

    HDFS-1356.  Provide information as to whether or not security is 
    enabled on web interface for NameNode (boryas)

    HDFS-1205. FSDatasetAsyncDiskService should name its threads.
    (Todd Lipcon via eli)

    HDFS-1111. Introduce getCorruptFileBlocks() for fsck. (Sriram Rao via shv)

    HDFS-1395. Add @Override to FSDataset methods that implement
    FSDatasetInterface methods. (suresh)

    HDFS-1383. Improve the error messages when using hftp://.  (szetszwo)

    HDFS-1093. Change the FSNamesystem lock to a read/write lock. (dhruba)

    HDFS-1407. Change DataTransferProtocol methods to use Block instead 
    of individual elements of Block. (suresh)

    HDFS-1417. Add @Override to SimulatedFSDataset methods that implement
    FSDatasetInterface methods. (suresh)

    HDFS-1426. Remove unused method BlockInfo#listCount. (hairong)

    HDFS-1472. Allow programmatic access to fsck output.
    (Ramkumar Vadali via dhruba)

    HADOOP-7007. Update the hudson-test-patch ant target to work with the
    latest test-patch.sh script (gkesavan)

    HDFS-1462. Refactor edit log loading to a separate class from edit log writing.
    (Todd Lipcon via eli)

    HDFS-1485. Fix typo in BlockPlacementPolicy. (Jingguo Yao via shv)

    HDFS-1035. Generate Eclipse's .classpath file from Ivy config. (nigel)

    HDFS-1408. Herriot NN and DN clients should vend statistics. (cos)

    HDFS-1491  Update Hdfs to match the change of methods from protected to public
    in AbstractFileSystem (Hadoop-6903) (sanjay)

    HDFS-1160. Improve some FSDataset warnings and comments. (eli)

    HDFS-556. Provide info on failed volumes in the web ui. (eli)

    HDFS-697. Enable asserts for tests by default. (eli)

    HDFS-1187. Modify fetchdt to allow renewing and canceling token.
    (Owen O'Malley and Kan Zhang via jghoman)

    HDFS-1387. Update HDFS permissions guide for security. (Todd Lipcon via eli)

    HDFS-455. Make NN and DN handle in a intuitive way comma-separated 
    configuration strings. (Michele Catasta via eli)

    HDFS-1071. savenamespace should write the fsimage to all configured 
    fs.name.dir in parallel (Dmytro Molkov via jghoman)
 
    HDFS-1055. Improve thread naming for DataXceivers. 
    (Todd Lipcon and Ramkumar Vadali via eli).

    HDFS-718. Configuration parameter to prevent accidental formatting of 
    HDFS filesystem. (Andrew Ryan via jghoman)

    HDFS-1500. TestOfflineImageViewer failing on trunk. (Todd Lipcon
    via hairong)

    HDFS-1483. DFSClient.getBlockLocations should indicate if corresponding
    blocks are corrupt. (Patrick Kling via hairong)

    HDFS-259. Remove intentionally corrupt 0.13 directory layout creation.
    (Todd Lipcon via eli)

    HDFS-1513. Fix a number of warnings. (eli)

    HDFS-1473. Refactor storage management into separate classes than fsimage
    file reading/writing. (Todd Lipcon via eli)

    HDFS-1582. Remove auto-generated native build files. (rvs via eli)

    HDFS-1456. Provide builder for constructing instances of MiniDFSCluster.
    (jghoman)

    HDFS-1861. Rename dfs.datanode.max.xcievers and bump its default value.
    (eli)

    HDFS-1052. HDFS Federation - Merge of umbrella jira changes from
    HDFS-1052 branch into trunk.

    HDFS-1835. DataNode should not depend on SHA1PRNG secure random generator
    to generate a storage ID. (John Carrino via todd)

    HDFS-1947. DFSClient should use mapreduce.task.attempt.id. (eli)

    HDFS-1957. Add documentation for HFTP. (Ari Rabkin via todd)

    HDFS-1454. Update the documentation to reflect that clients don't write
    blocks to local disk before copying to HDFS. (Harsh J Chouraria via todd)

    HDFS-1980. Move build/webapps deeper in the build directory heirarchy
    to aid eclipse users. (todd)

    HDFS-1619. Remove AC_TYPE* from the libhdfs. (Roman Shaposhnik via eli)

    HDFS-1948  Forward port 'hdfs-1520 lightweight namenode operation to
    trigger lease recovery' (stack)

    HDFS-1954. Improved corrupt files warning on NameNode web UI.
    (Patrick Hunt via shv)

    HDFS-1409. BackupNode registration throwing  
    UnsupportedActionException("register") instead of "journal".
    (Ching-Shen Chen via shv)

    HDFS-2054  BlockSender.sendChunk() prints ERROR for connection closures
    encountered during transferToFully() (Kihwal Lee via stack)

  OPTIMIZATIONS

    HDFS-1140. Speedup INode.getPathComponents. (Dmytro Molkov via shv)

    HDFS-1081. Performance regression in 
    DistributedFileSystem::getFileBlockLocations in secure systems (jghoman)

    HDFS-1114. Implement LightWeightGSet for BlocksMap in order to reduce
    NameNode memory footprint.  (szetszwo)

    HDFS-1320. Add LOG.isDebugEnabled() guard for each LOG.debug(..).
    (Erik Steffl via szetszwo)

    HDFS-1368. Add a block counter to DatanodeDescriptor. (hairong)

    HDFS-1434. Refactor Datanode#startDataNode method into smaller methods.
    (suresh)

    HDFS-941. The DFS client should cache and reuse open sockets to datanodes
    while performing reads. (bc Wong and Todd Lipcon via todd)

  BUG FIXES

    HDFS-1039. Adding test for  JspHelper.getUGI(jnp via boryas)

    HDFS-1019. Incorrect default values for delegation tokens in 
    hdfs-default.xml (jnp via boryas)

    HDFS-1039.  Service should be set in the token in JspHelper.getUGI(jnp via boryas)

    HDFS-1038. FIX. A test missed in a previous commit for this JIRA. (boryas)

    HDFS-1038. In nn_browsedfscontent.jsp fetch delegation token only 
    if security is enabled. (jnp via boryas)

    HDFS-1044. Cannot submit mapreduce job from secure client to 
    unsecure sever (boryas)

    HDFS-1021. specify correct server principal for RefreshAuthorizationPolicyProtocol 
    and RefreshUserToGroupMappingsProtocol protocols in DFSAdmin (for HADOOP-6612) (boryas)

    HDFS-970. fsync fsimage to disk before closing fsimage file.
    (Todd Lipcon via dhruba)

    HDFS-1027. Update copyright year to 2010. (Ravi Phulari via jghoman)

    HDFS-1080. SecondaryNameNode image transfer should use the defined http 
    address rather than local ip address. (jghoman)

    HDFS-1198. Resolving cross-realm principals. (Jitendra Pandey via jghoman)

    HDFS-1118. Fix socketleak on DFSClient. (Zheng Shao via dhruba)

    HDFS-1192. refreshSuperUserGroupsConfiguration should use server side 
    configuration for the refresh (for HADOOP-6815) (boryas)

    HDFS-1036. in DelegationTokenFetch dfs.getURI returns no port (boryas)

    HDFS-1017. browsedfs jsp should call JspHelper.getUGI rather 
    than using createRemoteUser() (jnp via boryas)

    HDFS-1250. Namenode should reject block reports and block received
    requests from dead datanodes (suresh)

    HDFS-1145. When NameNode is shutdown it does not try to exit
    safemode anymore. (dhruba)

    HDFS-1202. DataBlockScanner throws NPE when updated before 
    initialized. (Todd Lipcon via dhruba)

    HDFS-882. Datanode logs the hostname and port its listening on.
    (Steve Loughran via dhruba)

    HDFS-1238. ant eclipse-files has drifted again, (jghoman)

    HDFS-1045. In secure clusters, re-login is necessary for https 
    clients before opening connections. (jghoman)

    HDFS-1289. Datanode secure mode is broken. (Kan Zhang via jghoman)

    HDFS-1007. HFTP needs to be updated to use delegation tokens (boryas)

    HDFS-1085. HFTP read may fail silently on the client side if there is an
    exception on the server side.  (szetszwo)

    HDFS-1308. job conf key for the services name of DelegationToken for HFTP
    url is constructed incorrectly in HFTPFileSystem (boryas)

    HDFS-1319. Fix location of re-login for secondary namenode from HDFS-999. 
    (jghoman)

    HDFS-1317. Remove the FILEPATH_PATTERN from hdfsproxy.AuthorizationFilter.
    (Rohini Palaniswamy via szetszwo)

    HDFS-912. sed in build.xml on Solaris fails. (Allen Wittenauer via jghoman)

    HDFS-1296. using delegation token over hftp for long running 
    clients (boryas)

    HDFS-1334. open in HftpFileSystem does not add delegation tokens to the url.
    (Jitendra Pandey via jghoman)

    HDFS-1301.  TestHDFSProxy need to use server side conf for ProxyUser 
    stuff. (boryas)

    HDFS-1340. When security is turned off, there is a potential XSS attack. 
    This patch fixes it by removing delegationtoken string from the URL, 
    before returning a response to the client. (Jitendra Pandey via ddas)

    HDFS-1347.  TestDelegationToken uses mortbay.log for logging (boryas)

    HDFS-1157. Modifications introduced by HDFS-1150 are breaking aspect's
    bindings (cos)

    HDFS-1349. Remove empty java files. (Eli Collins)

    HDFS-1340. A null delegation token is appended to the url if security
    is disabled when browsing filesystem. (boryas)
    
    HDFS-1352. Fix jsvc.location. (Eli Collins via jghoman)

    HDFS-1284. TestBlockToken fails.  (Kan Zhang via jghoman)

    HDFS-1355. ant veryclean (clean-cache) doesn't clean enough. 
    (Luke Lu via jghoman)

    HDFS-1353. Remove most of getBlockLocation optimization. (jghoman)

    HDFS-1369. Invalid javadoc reference in FSDatasetMBean.java (Eli Collins)

    HDFS-829. hdfsJniHelper.c: #include <error.h> is not portable. 
    (Allen Wittenauer via jghoman)

    HDFS-1310. The ClientDatanodeProtocol proxy should be stopped in
    DFSInputStream.readBlockLength(..).  (sam rash via szetszwo)

    HDFS-1357. HFTP traffic served by DataNode shouldn't use service port 
    on NameNode. (Kan Zhang via jghoman)

    HDFS-1419. HDFS Federation: Three test cases need minor modification after 
    the new block id change (Tanping Wang via suresh)

    HDFS-96. HDFS supports blocks larger than 2 GB.
    (Patrick Kling via dhruba)

    HDFS-1433. Fix test failures - TestPread and TestFileLimit. (suresh)

    HDFS-1364. Makes long running HFTP-based applications do relogins
    if necessary. (Jitendra Pandey via ddas)

    HDFS-1399. Distinct minicluster services (e.g. NN and JT) overwrite each
    other's service policies.  (Aaron T. Myers via tomwhite)

    HDFS-1440. Fix TestComputeInvalidateWork failure. (suresh)
 
    HDFS-1498. FSDirectory#unprotectedConcat calls setModificationTime 
    on a file. (eli)

    HDFS-1625. Ignore disk space values in TestDataNodeMXBean.  (szetszwo)

    HDFS-1850. DN should transmit absolute failed volume count rather than 
    increments to the NN. (eli)

    HDFS-671. Documentation change for updated configuration keys. 
    (tomwhite via eli)

    HDFS-1544. Ivy resolve force mode should be turned off by default.
    (Luke Lu via tomwhite)

    HDFS-1615. seek() on closed DFS input stream throws NullPointerException
    (Scott Carey via todd)

    HDFS-1897. Documentation refers to removed option dfs.network.script
    (Andrew Whang via todd)

    HDFS-1621. Fix references to hadoop-common-${version} in build.xml
    (Jolly Chen via todd)

    HDFS-1505. saveNamespace appears to succeed even if all directories fail
    to save. (Aaron T. Myers via todd)

    HDFS-1921. saveNamespace can cause NN to be unable to come up on restart
    (Matt Foley via todd)

    HDFS-1925. SafeModeInfo should use the correct constant instead of a
    hard-coded value for its default. (Joey Echeverria via todd)

    HDFS-1575. Viewing block from web UI is broken. (Aaron T. Myers via todd)
    
    HDFS-1932. Ensure that HDFS configuration deprecations are set up in every
    spot that HDFS configurations are loaded. (Jolly Chen via todd)

    HDFS-1952. FSEditLog.open() appears to succeed even if all EDITS
    directories fail. (Andrew Wang via todd)

    HDFS-1965. IPCs done using block token-based tickets can't reuse
    connections (todd)

    HDFS-1978. All but first option in LIBHDFS_OPTS is ignored. (eli)

    HDFS-1964. Fix incorrect HTML unescaping in DatanodeJspHelper
    (Aaron T. Myers via todd)

    HDFS-1997. Image transfer process misreports client side exceptions.
    (todd via eli)

    HDFS-2000. Missing deprecation for io.bytes.per.checksum.
    (Aaron T. Myers vie eli)

    HDFS-977. DataNode.createInterDataNodeProtocolProxy() guards a log
    at the wrong level. (Harsh J Chouraria via todd)

    HDFS-1969. Running rollback on new-version namenode destroys the
    namespace. (todd)

    HDFS-2039. TestNameNodeMetrics uses a bad test root path, preventing it
    from running inside Eclipse. (todd)

    HDFS-988. saveNamespace race can corrupt the edits log. (eli)

    HDFS-2071. Use of isConnected() in DataXceiver is invalid. (Kihwal Lee
    via todd)

    HDFS-1981. NameNode does not saveNamespace() when editsNew is empty.
    (Uma Maheswara Rao G via shv)

    HDFS-2258. Reset lease limits to default values in TestLeaseRecovery2. (shv)

    HDFS-2232. Generalize regular expressions in TestHDFSCLI.
    (Plamen Jeliazkov via shv)

    HDFS-2290. Block with corrupt replica is not getting replicated.
    (Benoy Antony via shv)

    HDFS-2012. Balancer incorrectly treats nodes whose utilization equals
    avgUtilization. (Uma Maheswara Rao G via shv)

    HDFS-2491. TestBalancer can fail when datanode utilization and 
    avgUtilization is exactly same. (Uma Maheswara Rao G via shv)

    HDFS-2452. OutOfMemoryError in DataXceiverServer takes down the DataNode
    (Uma Maheswara Rao via cos)

    HDFS-2002. Incorrect computation of needed blocks in getTurnOffTip().
    (Plamen Jeliazkov via shv)

    HDFS-2573. TestFiDataXceiverServer is failing, not testing OOME (cos)

    HDFS-2514. Link resolution bug for intermediate symlinks with
    relative targets. (eli)

    HDFS-1786. Some cli test cases expect a "null" message
    (Uma Maheswara Rao G via todd)

    HDFS-1855. TestDatanodeBlockScanner.testBlockCorruptionRecoveryPolicy()
    part 2 fails in two different ways. (Matt Foley via eli)

    HDFS-2346. TestHost2NodesMap & TestReplicasMap will fail depending upon
    execution order of test methods (Laxman, Uma Maheswara Rao G via shv)

    HDFS-2287. TestParallelRead has a small off-by-one bug. (todd)

Release 0.21.1 - Unreleased

    HDFS-1466. TestFcHdfsSymlink relies on /tmp/test not existing. (eli)

    HDFS-874. TestHDFSFileContextMainOperations fails on weirdly 
    configured DNS hosts. (Todd Lipcon via eli)

    HDFS-1507. TestAbandonBlock should abandon a block. (eli)

    HDFS-1487. FSDirectory.removeBlock() should update diskspace count 
    of the block owner node (Zhong Wang via eli).

    HDFS-1467. Append pipeline never succeeds with more than one replica.
    (Todd Lipcon via eli)

    HDFS-1167. New property for local conf directory in system-test-hdfs.xml
    file. (Vinay Thota via cos)

    HDFS-1503. TestSaveNamespace fails. (Todd Lipcon via cos)

    HDFS-1524. Image loader should make sure to read every byte in image file.
    (hairong)

    HDFS-1523. TestLargeBlock is failing on trunk. (cos)

    HDFS-1502. TestBlockRecovery triggers NPE in assert. (hairong via cos)

    HDFS-1532. Exclude Findbugs warning in FSImageFormat$Saver. (Todd Lipcon
    via cos)

    HDFS-1527. SocketOutputStream.transferToFully fails for blocks >= 2GB on
    32 bit JVM. (Patrick Kling via cos)

    HDFS-1531. Clean up stack traces due to duplicate MXBean registration.
    (Todd Lipcon via cos)

    HDFS-613. TestBalancer and TestBlockTokenWithDFS fail Balancer assert.
    (Todd Lipcon via cos)

    HDFS-1511. 98 Release Audit warnings on trunk and branch-0.22.
    (jghoman)

    HDFS-1560. dfs.data.dir permissions should default to 700. 
    (Todd Lipcon via eli)

    HDFS-1550. NPE when listing a file with no location. (hairong)

    HDFS-1542. Add test for HADOOP-7082, a deadlock writing Configuration to
    HDFS. (todd)

    HDFS-1504. FSImageSaver should catch all exceptions, not just IOE. (todd)

    HDFS-884. DataNode throws IOException if all data directories are 
    unavailable. (Steve Loughran and shv)

    HDFS-1591. HDFS part of HADOOP-6642. (Chris Douglas, Po Cheung via shv)

    HDFS-900. Corrupt replicas are not processed correctly in block report (shv)

    HDFS-1529. Incorrect handling of interrupts in waitForAckedSeqno can cause
    deadlock (todd)

    HDFS-1597. Batched edit log syncs can reset synctxid and throw assertions
    (todd)

    HDFS-1602. Fix HADOOP-4885 for it is doesn't work as expected. (boryas)

    HDFS-1618. configure files that are generated as part of the released
    tarball need to have executable bit set (Roman Shaposhnik via cos)

    HDFS-981. test-contrib fails due to test-cactus failure (cos)

    HDFS-1001. DataXceiver and BlockReader disagree on when to send/recv
    CHECKSUM_OK. (bc Wong via eli)

    HDFS-1781. Fix the path for jsvc in bin/hdfs.  (John George via szetszwo)

    HDFS-1782. Fix an NPE in FSNamesystem.startFileInternal(..).
    (John George via szetszwo)

    HDFS-1821. Fix username resolution in NameNode.createSymlink(..) and
    FSDirectory.addSymlink(..).  (John George via szetszwo)

    HDFS-1806. TestBlockReport.blockReport_08() and _09() are timing-dependent
    and likely to fail on fast servers. (Matt Foley via eli)

    HDFS-1845. Symlink comes up as directory after namenode restart.
    (John George via eli)

    HDFS-1666. Disable failing hdfsproxy test TestAuthorizationFilter (todd)

    HDFS-1823. start-dfs.sh script fails if HADOOP_HOME is not set.
    (tomwhite via eli)

Release 0.21.1 - Unreleased

    HDFS-1411. Correct backup node startup command in hdfs user guide.
    (Ching-Shen Chen via shv)

  BUG FIXES

    HDFS-1363. Eliminate second synchronized sections in appendFile(). (shv)

    HDFS-1413. Fix broken links to HDFS Wiki. (shv)

    HDFS-1420. Clover build doesn't generate per-test coverage (cos)

    HDFS-1444. Test related code of build.xml is error-prone and needs to be
    re-aligned. (cos)

    HDFS-1343. Instrumented build should be concentrated in one build area (cos)

    HDFS-1452. ant compile-contrib is broken (cos)

    HDFS-1474. ant binary-system is broken (cos)

    HDFS-1292. Allow artifacts to be published to the staging Apache Nexus
    Maven Repository.  (Giridharan Kesavan via tomwhite)

    HDFS-1552. Remove java5 dependencies from build. (cos) 

    HDFS-1189. Quota counts missed between clear quota and set quota.
    (John George via szetszwo)

    HDFS-1665. Balancer misuses dfs.heartbeat.interval as milliseconds.
    (szetszwo)

    HDFS-1728. SecondaryNameNode.checkpointSize is in bytes but not in MB.
    (szetszwo)

    HDFS-1206. TestFiHFlush fails intermittently. (cos)

    HDFS-1548. Fault-injection tests are executed multiple times if invoked
    with run-test-hdfs-fault-inject target (cos)

    HDFS-1552. Remove java5 dependencies from build. (cos) 

    HDFS-996. JUnit tests should never depend on anything in conf (cos)

    HDFS-1612. Update HDFS design documentation for append, quota, symlink,
    block placement and checkpoint/backup node features.  (Joe Crobak
    via szetszwo)

    HDFS-1596. Replace fs.checkpoint.* with dfs.namenode.checkpoint.*
    in documentations.  (Harsh J Chouraria via szetszwo)

Release 0.21.0 - 2010-08-13

  INCOMPATIBLE CHANGES

    HDFS-538. Per the contract elucidated in HADOOP-6201, throw
    FileNotFoundException from FileSystem::listStatus rather than returning
    null. (Jakob Homan via cdouglas)

    HDFS-602. DistributedFileSystem mkdirs throws FileAlreadyExistsException
    instead of FileNotFoundException. (Boris Shkolnik via suresh)

    HDFS-544. Add a "rbw" subdir to DataNode data directory. (hairong)

    HDFS-576. Block report includes under-construction replicas. (shv)

    HDFS-636. SafeMode counts complete blocks only. (shv)

    HDFS-644. Lease recovery, concurrency support. (shv)

    HDFS-570. Get last block length from a data-node when opening a file
    being written to. (Tsz Wo (Nicholas), SZE via shv)

    HDFS-657. Remove unused legacy data-node protocol methods. (shv)

    HDFS-658. Block recovery for primary data-node. (shv)

    HDFS-660. Remove deprecated methods from InterDatanodeProtocol. (shv)

    HDFS-512. Block.equals() and compareTo() compare blocks based
    only on block Ids, ignoring generation stamps. (shv)

    HDFS-873. Configuration specifies data-node storage directories as URIs.
    (shv)

    HDFS-905. Use the new UserGroupInformation from HDFS-6299. 
    (jghoman via omalley)

    HDFS-984. Persistent delegation tokens. (Jitendra Pandey via shv)

    HDFS-1016. HDFS side change for HADOOP-6569. This jira changes the
    error message on the screen when cat a directory or a 
    non-existent file. (hairong)

  NEW FEATURES

    HDFS-1134. Large-scale Automated Framework. (cos)

    HDFS-436. Introduce AspectJ framework for HDFS code and tests.
    (Konstantin Boudnik via szetszwo)

    HDFS-447. Add LDAP lookup to hdfsproxy. (Zhiyong Zhang via cdouglas)

    HDFS-459. Introduce Job History Log Analyzer. (shv)

    HDFS-461. Tool to analyze file size distribution in HDFS. (shv)

    HDFS-492. Add two JSON JSP pages to the Namenode for providing corrupt
    blocks/replicas information.  (Bill Zeller via szetszwo)

    HDFS-578. Add support for new FileSystem method for clients to get server
    defaults. (Kan Zhang via suresh)

    HDFS-595. umask settings in configuration may now use octal or symbolic 
    instead of decimal. (Jakob Homan via suresh)

    HADOOP-6234. Updated hadoop-core and test jars to propagate new option 
    dfs.umaskmode in configuration. (Jakob Homan via suresh)

    HDFS-235. Add support for byte ranges in HftpFileSystem to serve
    range of bytes from a file. (Bill Zeller via suresh)

    HDFS-385. Add support for an experimental API that allows a module external
    to HDFS to specify how HDFS blocks should be placed. (dhruba)

    HADOOP-4952. Update hadoop-core and test jars to propagate new FileContext
    file system application interface. (Sanjay Radia via suresh).

    HDFS-567. Add block forensics contrib tool to print history of corrupt and
    missing blocks from the HDFS logs.
    (Bill Zeller, Jitendra Nath Pandey via suresh).

    HDFS-610. Support o.a.h.fs.FileContext.  (Sanjay Radia via szetszwo)

    HDFS-536. Support hflush at DFSClient. (hairong)

    HDFS-517. Introduce BlockInfoUnderConstruction to reflect block replica
    states while writing. (shv)

    HDFS-565. Introduce block committing logic during new block allocation
    and file close. (shv)

    HDFS-537. DataNode exposes a replica's meta info to BlockReceiver for the
    support of dfs writes/hflush. It also updates a replica's bytes received,
    bytes on disk, and bytes acked after receiving a packet. (hairong)

    HDFS-585. Datanode should serve up to visible length of a replica for read
    requests.  (szetszwo)

    HDFS-604. Block report processing for append. (shv)

    HDFS-619. Support replica recovery initialization in datanode for the new
    append design.  (szetszwo)

    HDFS-592. Allow clients to fetch a new generation stamp from NameNode for
    pipeline recovery. (hairong)

    HDFS-624. Support a new algorithm for pipeline recovery and pipeline setup
    for append. (hairong)

    HDFS-627. Support replica update in data-node.
    (Tsz Wo (Nicholas), SZE and Hairong Kuang via shv)

    HDFS-642. Support pipeline close and close error recovery. (hairong)

    HDFS-631. Rename configuration keys towards API standardization and
    backward compatibility. (Jitendra Nath Pandey via suresh)

    HDFS-669. Add unit tests framework (Mockito) (cos, Eli Collins)

    HDFS-731. Support new Syncable interface in HDFS. (hairong)

    HDFS-702. Add HDFS implementation of AbstractFileSystem. 
    (Sanjay Radio via suresh)

    HDFS-758. Add decommissioning status page to Namenode Web UI.
    (Jitendra Nath Pandey via suresh)

    HDFS-814. Add an api to get the visible length of a DFSDataInputStream.
    (szetszwo)

    HDFS-654. Add support new atomic rename functionality in HDFS for 
    supporting rename in FileContext. (suresh)

    HDFS-222. Support for concatenating of files into a single file
    without copying. (Boris Shkolnik via hairong)

    HDFS-933. Adds Delegation token based authentication in the NameNode.
    (Kan Zhang via ddas)

    HDFS-935. Adds a real user component in Delegation token.
    (Jitendra Nath Pandey via ddas)

    HDFS-245. Adds a symlink implementation to HDFS. This complements the new 
    symlink feature added in HADOOP-6421 (Eli Collins via Sanjay Radia)

    HDFS-1009. Support Kerberos authorization in HDFSProxy.  (Srikanth
    Sundarrajan via szetszwo)

    HDFS-1091. Implement listStatus that returns an iterator of FileStatus.
    (hairong)

  IMPROVEMENTS

    HDFS-381. Remove blocks from DataNode maps when corresponding file
    is deleted. (Suresh Srinivas via rangadi)

    HDFS-377. Separate codes which implement DataTransferProtocol.
    (szetszwo)

    HDFS-396. NameNode image and edits directories are specified as URIs.
    (Luca Telloli via rangadi)

    HDFS-444. Allow to change probability levels dynamically in the fault
    injection framework.  (Konstantin Boudnik via szetszwo)

    HDFS-352. Documentation for saveNamespace command. (Ravi Phulari via shv)

    HADOOP-6106. Updated hadoop-core and test jars from hudson trunk 
    build #12. (Giridharan Kesavan)

    HDFS-204. Add a new metrics FilesInGetListingOps to the Namenode.
    (Jitendra Nath Pandey via szetszwo)

    HDFS-278. HDFS Outputstream close does not hang forever. (dhruba)

    HDFS-443. Add a new metrics numExpiredHeartbeats to the Namenode.
    (Jitendra Nath Pandey via szetszwo)

    HDFS-475. Add new ant targets for fault injection jars and tests.
    (Konstantin Boudnik via szetszwo)

    HDFS-458. Create a new ant target, run-commit-test.  (Jakob Homan
    via szetszwo)

    HDFS-493. Change build.xml so that the fault-injected tests are executed
    only by the run-test-*-fault-inject targets.  (Konstantin Boudnik via
    szetszwo)

    HDFS-446. Improvements to Offline Image Viewer. (Jakob Homan via shv)

    HADOOP-6160. Fix releaseaudit target to run on specific directories.
    (gkesavan)

    HDFS-501. Use enum to define the constants in DataTransferProtocol.
    (szetszwo)

    HDFS-508. Factor out BlockInfo from BlocksMap. (shv)

    HDFS-510. Rename DatanodeBlockInfo to be ReplicaInfo.
    (Jakob Homan & Hairong Kuang via shv)

    HDFS-500. Deprecate NameNode methods deprecated in NameNodeProtocol.
    (Jakob Homan via shv)

    HDFS-514. Change DFSClient.namenode from public to private.  (Bill Zeller
    via szetszwo)

    HDFS-496. Use PureJavaCrc32 in HDFS.  (Todd Lipcon via szetszwo)

    HDFS-511. Remove redundant block searches in BlockManager. (shv)

    HDFS-504. Update the modification time of a file when the file 
    is closed. (Chun Zhang via dhruba)

    HDFS-498. Add development guide and documentation for the fault injection
    framework.  (Konstantin Boudnik via szetszwo)

    HDFS-524. Further DataTransferProtocol code refactoring.  (szetszwo)

    HDFS-529. Use BlockInfo instead of Block to avoid redundant block searches
    in BlockManager. (shv)

    HDFS-530. Refactor TestFileAppend* to remove code duplication.
    (Konstantin Boudnik via szetszwo)

    HDFS-451. Add fault injection tests for DataTransferProtocol.  (szetszwo)

    HDFS-409. Add more access token tests.  (Kan Zhang via szetszwo)

    HDFS-546. DatanodeDescriptor iterates blocks as BlockInfo. (shv)

    HDFS-457. Do not shutdown datanode if some, but not all, volumes fail.
    (Boris Shkolnik via szetszwo)

    HDFS-548. TestFsck takes nearly 10 minutes to run. (hairong)

    HDFS-539. Refactor fault injeciton pipeline test util for future reuse.
    (Konstantin Boudnik via szetszwo)

    HDFS-552. Change TestFiDataTransferProtocol to junit 4 and add a few new
    tests.  (szetszwo)

    HDFS-563. Simplify the codes in FSNamesystem.getBlockLocations(..).
    (szetszwo)

    HDFS-581. Introduce an iterator over blocks in the block report array.(shv)

    HDFS-549. Add a new target, run-with-fault-inject-testcaseonly, which
    allows an execution of non-FI tests in FI-enable environment.  (Konstantin
    Boudnik via szetszwo)

    HDFS-173. Namenode will not block until a large directory deletion 
    completes. It allows other operations when the deletion is in progress. 
    (suresh)

    HDFS-551. Create new functional test for a block report. (Konstantin
    Boudnik via hairong)

    HDFS-288. Redundant computation in hashCode() implementation.
    (szetszwo via tomwhite)

    HDFS-412. Hadoop JMX usage makes Nagios monitoring impossible.
    (Brian Bockelman via tomwhite)

    HDFS-472. Update hdfsproxy documentation. Adds a setup guide and design
    document. (Zhiyong Zhang via cdouglas)

    HDFS-617. Support non-recursive create().  (Kan Zhang via szetszwo)

    HDFS-618. Support non-recursive mkdir().  (Kan Zhang via szetszwo)

    HDFS-574. Split the documentation between the subprojects.
    (Corinne Chandel via omalley)

    HDFS-598. Eclipse launch task for HDFS. (Eli Collins via tomwhite)

    HDFS-641. Move all of the components that depend on map/reduce to 
    map/reduce. (omalley)

    HDFS-509. Redesign DataNode volumeMap to include all types of Replicas.
    (hairong)

    HDFS-562. Add a test for NameNode.getBlockLocations(..) to check read from
    un-closed file.  (szetszwo)

    HDFS-543. Break FSDatasetInterface#writToBlock() into writeToRemporary,
    writeToRBW, ad append. (hairong)

    HDFS-603. Add a new interface, Replica, which is going to replace the use
    of Block in datanode.  (szetszwo)

    HDFS-589. Change block write protocol to support pipeline recovery.
    (hairong)

    HDFS-652. Replace BlockInfo.isUnderConstruction() with isComplete() (shv)

    HDFS-648. Change some methods in AppendTestUtil to public.  (Konstantin
    Boudnik via szetszwo)

    HDFS-662. Unnecessary info message from DFSClient. (hairong)

    HDFS-518. Create new tests for Append's hflush. (Konstantin Boudnik
    via szetszwo)

    HDFS-688. Add configuration resources to DFSAdmin. (shv)

    HDFS-29. Validate the consistency of the lengths of replica and its file 
    in replica recovery.  (szetszwo)

    HDFS-680. Add new access method to a copy of a block's replica. (shv)

    HDFS-704. Unify build property names to facilitate cross-projects
    modifications (cos)

    HDFS-705. Create an adapter to access some of package-private methods of
    DataNode from tests (cos)

    HDFS-710. Add actions with constraints to the pipeline fault injection
    tests and change SleepAction to support uniform random sleeping over an
    interval.  (szetszwo)

    HDFS-713. Need to properly check the type of the test class from an aspect
    (cos)

    HDFS-716. Define a pointcut for pipeline close and add a few fault
    injection tests to simulate out of memory problem.  (szetszwo)

    HDFS-719. Add 6 fault injection tests for pipeline close to simulate slow
    datanodes and disk errors.  (szetszwo)

    HDFS-616. Create functional tests for new design of the block report. (cos)
    
    HDFS-584. Fail the fault-inject build if any advices are mis-bound. (cos)

    HDFS-730. Add 4 fault injection tests to simulate non-responsive datanode
    and out-of-memory problem for pipeline close ack.  (szetszwo)

    HDFS-728. Create a comprehensive functional test for append. (hairong)

    HDFS-736. commitBlockSynchronization() updates block GS and length 
    in-place. (shv)

    HADOOP-5107. Use Maven ant tasks to publish the subproject jars.
    (Giridharan Kesavan via omalley)

    HDFS-521. Create new tests for pipeline (cos)

    HDFS-764. Places the Block Access token implementation in hdfs project.
    (Kan Zhang via ddas)

    HDFS-787. Upgrade some libraries to be consistent with common and 
    mapreduce. (omalley)

    HDFS-519. Create new tests for lease recovery (cos)

    HDFS-804. New unit tests for concurrent lease recovery (cos)

    HDFS-813. Enable the append test in TestReadWhileWriting.  (szetszwo)

    HDFS-145. Cleanup inconsistent block length handling code in
    FSNameSystem#addStoredBlock. (hairong)

    HDFS-127. Reset failure count in DFSClient for each block acquiring
    operation.  (Igor Bolotin via szetszwo)

    HDFS-520. Create new tests for block recovery. (hairong)

    HDFS-1067. Create block recovery tests that handle errors. (hairong)

    HDFS-1107. Turn on append by default. (shv)

    HDFS-968. Use StringBuilder instead of StringBuffer for better
    performance. (Kay Kay via suresh)
    
    HDFS-703. Replace current fault injection implementation with one
    from (cos)

    HDFS-754. Reduce ivy console output to observable level (cos)

    HDFS-832. HDFS side of HADOOP-6222. (cos)

    HDFS-840. Change tests to use FileContext test helper introduced in
    HADOOP-6394. (Jitendra Nath Pandey via suresh)

    HDFS-685. Use the user-to-groups mapping service in the NameNode. 
    (boryas, acmurthy)

    HDFS-755. Read multiple checksum chunks at once in DFSInputStream.
    (Todd Lipcon via tomwhite)

    HDFS-786. Implement getContentSummary in HftpFileSystem.
    (Tsz Wo (Nicholas), SZE via cdouglas)

    HDFS-587. Add support for specifying queue name in mapreduce tests.
    (Erik Steffl via suresh)

    HDFS-902 Move contrib/raid to MapReduce. (Eli Collins via omalley)

    HDFS-800. The last block of a file under construction may change to the
    COMPLETE state in response to getAdditionalBlock or completeFileInternal.
    (hairong)

    HDFS-899. Delegation Token Implementation
     and corresponding changes in Namenode and DFS Api to issue, 
    renew and cancel delegation tokens. (jnp via boryas)

    HDFS-844. Log the filename when file locking fails. (tomwhite)

    HDFS-914. Refactor DFSOutputStream and DFSInputStream out of DFSClient.
    (Todd Lipcon via tomwhite)

    HDFS-949. Move DelegationToken into Common so that it can be used by
    MapReduce. (omalley)

    HDFS-930. Better error message for DATA_TRANSFER_VERSION mismatched.
    (Kay Kay via szetszwo)

    HDFS-986. Delegation token renewing and cancelling should provide
    meaningful exceptions when there are failures instead of returning 
    false. (omalley)

    HADOOP-6579. Upgrade the commons-codec library to 1.4. (omalley)

    HDFS-991. Allow authentication to the web ui via a delegation token. 
    (omalley)

    HDFS-994. Allow fetching of delegation token from NameNode for hftp.
    (Jakob Homan via acmurthy) 

    HDFS-998. Quote blocks streamed through jsps. (cdouglas)

    HDFS-729. NameNode API to list files that have missing blocks.
    (Rodrigo Schmidt via dhruba)

    HDFS-850. The WebUI display more details about namenode memory usage.
    (Dmytro Molkov via dhruba)

    HDFS-826. The DFSOutputStream has a API that returns the number of
    active datanode(s) in the current pipeline. (dhruba)

    HDFS-985. HDFS should issue multiple RPCs for listing a large
    directory. (hairong)

    HDFS-1043. NNThroughputBenchmark modifications to support benchmarking of
    server-side user group resolution. (shv)

    HDFS-892. Optionally use Avro reflection for Namenode RPC.  This
    is not a complete implementation yet, but rather a starting point.
    (cutting)
    
    HDFS-854. Datanode should scan devices in parallel to generate
    block report. (Dmytro Molkov via jhoman)

    HDFS-1032. fsck has an option to list corrupt files.
    (Andre Oriai via dhruba)

    HDFS-1024. SecondaryNameNode verifies size of fsimage and edits file.
    (Dmytro Molkov via dhruba)
    
    HDFS-1011. hdfsproxy: Improve log messages by restoring the previous
    thread name.  (Srikanth Sundarrajan via szetszwo)

    HDFS-997. Allow datanode storage directory permissions to be configurable.
    (Luke Lu via cdouglas)

    HDFS-1012. hdfsproxy: Support for fully qualified HDFS path in addition to
    simple unqualified path.  (Srikanth Sundarrajan via szetszwo)

    HDFS-993. Namenode should issue a delegation token only for kerberos 
    authenticated clients.(jnp via boryas)

    HDFS-1087. Modify audit log to use a StringBuilder rather than a Formatter.
    (cdouglas)

    HDFS-1083. Update TestHDFSCLI not to expect exception class name
    in error messages. (suresh)

    HDFS-1099. Add test for umask backward compatibility. (suresh)

    HDFS-1092. Use logging rather than System.err in MiniDFSCluster.
    (Kay Kay via jghoman)

    HDFS-1047. Install/deploy source jars to Maven repo. 
    (Patrick Angeles via jghoman)

    HDFS-666. Unit test for FsShell -text. (cdouglas via jghoman)

    HDFS-1054. Remove unnecessary sleep after failure in nextBlockOutputStream.
    (Todd Lipcon via jghoman)

    HDFS-921. Convert TestDFSClientRetries::testNotYetReplicatedErrors
    to Mockito. (jghoman)

    HDFS-1100. Override unwrapException in TestFcHdfsSymlink to test 
    symlink API conformance. (Eli Collins via suresh).

    HDFS-1089. Remove uses of FileContext#isFile, isDirectory, and exists.
    (Eli Collins via hairong)

    HDFS-1028. Efficient splitting of path components reduces the time
    to load in fsimage by 20%. (Dmytro Molkov via dhruba)

    HDFS-1109. HFTP supports filenames that contains the character "+".
    (Dmytro Molkov via dhruba)

    HDFS-853. The HDFS webUI displays the balanced-ness of the cluster.
    (Dmytro Molkov via dhruba)

    HDFS-1126. Change HDFS to depend on Hadoop 'common' artifacts instead
    of 'core'. (tomwhite)

    HDFS-995.  Replace usage of FileStatus#isDir().  (Eli Collins via
    tomwhite)

    HDFS-1161.  Make DN minimum valid volumes configurable.
    (Eli Collins via tomwhite)

    HDFS-1181. Move configuration and script files post split. (tomwhite)

    HDFS-1170.  Add more assertions to TestLargeDirectoryDelete.
    (Steve Loughran via tomwhite)

    HDFS-1199. Extract a subset of tests for smoke (DOA) validation. (cos)

    HDFS-1174. New properties for suspend and resume process. (Vinay Thota via
    cos)

    HDFS-1277. [Herriot] New property for multi user list. (Vinay Thota via
    cos)

    HDFS-806. Add new unit tests to the 10-mins 'run-commit-test' target (cos)

  OPTIMIZATIONS

    HDFS-946. NameNode should not return full path name when lisitng a
    diretory or getting the status of a file. (hairong)

  BUG FIXES

    HDFS-76. Better error message to users when commands fail because of 
    lack of quota. Allow quota to be set even if the limit is lower than
    current consumption. (Boris Shkolnik via rangadi)

    HADOOP-4687. HDFS is split from Hadoop Core. It is a subproject under 
    Hadoop (Owen O'Malley)

    HADOOP-6096. Fix Eclipse project and classpath files following project
    split. (tomwhite)

    HDFS-195. Handle expired tokens when write pipeline is reestablished.
    (Kan Zhang via rangadi)

    HDFS-181. Validate src path in FSNamesystem.getFileInfo(..).  (Todd
    Lipcon via szetszwo)

    HDFS-441. Remove TestFTPFileSystem.  (szetszwo)

    HDFS-440. Fix javadoc broken links in DFSClient.  (szetszwo)

    HDFS-480. Fix a typo in the jar name in build.xml.  
    (Konstantin Shvachko via gkesavan)

    HDFS-438. Check for NULL before invoking GenericArgumentParser in
    DataNode. (Raghu Angadi)

    HDFS-415. BlockReceiver hangs in case of certain runtime exceptions.
    (Konstantin Boudnik via rangadi)

    HDFS-462. loadFSImage should close edits file. (Jakob Homan via shv)

    HDFS-489. Update TestHDFSCLI for the -skipTrash option in rm. (Jakob Homan
    via szetszwo)

    HDFS-445. pread() does not pick up changes to block locations. 
    (Kan Zhang via rangadi) 

    HDFS-463. CreateEditLog utility broken after HDFS-396 (URI for
    FSImage). (Suresh Srinivas via rangadi)

    HDFS-484. Fix bin-package and package target to package jar files.
    (gkesavan)

    HDFS-490. Eliminate the deprecated warnings introduced by H-5438.
    (He Yongqiang via szetszwo)

    HDFS-119. Fix a bug in logSync(), which causes NameNode block forever.
    (Suresh Srinivas via shv)

    HDFS-534. Include avro in ivy.  (szetszwo)

    HDFS-532. Allow applications to know that a read request failed 
    because block is missing. (dhruba)

    HDFS-561. Fix write pipeline READ_TIMEOUT in DataTransferProtocol.
    (Kan Zhang via szetszwo)

    HDFS-553. BlockSender reports wrong failed position in ChecksumException.
    (hairong)

    HDFS-568. Set mapred.job.tracker.retire.jobs to false in
    src/test/mapred-site.xml for mapreduce tests to run.  (Amareshwari
    Sriramadasu via szetszwo)
 
    HDFS-15. All replicas end up on 1 rack. (Jitendra Nath Pandey via hairong)
 
    HDFS-586. TestBlocksWithNotEnoughRacks sometimes fails.
    (Jitendra Nath Pandey via hairong)

    HADOOP-6243. Fixed a NullPointerException in handling deprecated keys.
    (Sreekanth Ramakrishnan via yhemanth)

    HDFS-605. Do not run fault injection tests in the run-test-hdfs-with-mr
    target.  (Konstantin Boudnik via szetszwo)

    HDFS-606. Fix ConcurrentModificationException in invalidateCorruptReplicas()
    (shv)

    HDFS-601. TestBlockReport obtains data directories directly from
    MiniHDFSCluster. (Konstantin Boudnik via shv)

    HDFS-614. TestDatanodeBlockScanner obtains data directories directly from
    MiniHDFSCluster. (shv)

    HDFS-612. Remove the use of org.mortbay.log.Log in FSDataset.  (szetszwo)

    HDFS-622. checkMinReplication should count live nodes only. (shv)

    HDFS-629. Remove ReplicationTargetChooser.java along with fixing 
    import warnings generated by Eclipse. (dhruba)

    HDFS-637. DataNode sends a Success ack when block write fails. (hairong)

    HDFS-640. Fixed TestHDFSFileContextMainOperations.java build failure. (suresh)

    HDFS-547. TestHDFSFileSystemContract#testOutputStreamClosedTwice
    sometimes fails with CloseByInterruptException. (hairong)

    HDFS-588. Fix TestFiDataTransferProtocol and TestAppend2 failures. (shv)

    HDFS-550. DataNode restarts may introduce corrupt/duplicated/lost replicas
    when handling detached replicas. (hairong)

    HDFS-659. If the the last block is not complete, update its length with
    one of its replica's length stored in datanode.  (szetszwo)

    HDFS-649. Check null pointers for DataTransferTest.  (Konstantin Boudnik
    via szetszwo)

    HDFS-661. DataNode upgrade fails on non-existant current directory.
    (hairong)

    HDFS-597. Mofication introduced by HDFS-537 breakes an advice binding in
    FSDatasetAspects.  (Konstantin Boudnik via szetszwo)

    HDFS-665. TestFileAppend2 sometimes hangs. (hairong)

    HDFS-676. Fix NPE in FSDataset.updateReplicaUnderRecovery() (shv)

    HDFS-673. BlockReceiver#PacketResponder should not remove a packet from
    the ack queue before its ack is sent. (hairong)

    HDFS-682. Fix bugs in TestBlockUnderConstruction.  (szetszwo)

    HDFS-668. TestFileAppend3#TC7 sometimes hangs. (hairong)

    HDFS-679. Appending to a partial chunk incorrectly assumes the
    first packet fills up the partial chunk. (hairong)

    HDFS-722. Fix callCreateBlockWriteStream pointcut in FSDatasetAspects.
    (szetszwo)

    HDFS-690. TestAppend2#testComplexAppend failed on "Too many open files".
    (hairong)

    HDFS-725. Support the build error fix for HADOOP-6327.  (Sanjay Radia via
    szetszwo)

    HDFS-625. Fix NullPointerException thrown from ListPathServlet. (suresh)

    HDFS-735. TestReadWhileWriting has wrong line termination symbols (cos)

    HDFS-691. Fix an overflow error in DFSClient.DFSInputStream.available().
    (szetszwo)

    HDFS-733. TestBlockReport fails intermittently. (cos)

    HDFS-774. Intermittent race condition in TestFiPipelines (cos)

    HDFS-741. TestHFlush test doesn't seek() past previously written part of
    the file (cos, szetszwo)

    HDFS-706. Intermittent failures in TestFiHFlush (cos)
 
    HDFS-646. Fix test-patch failure by adding test-contrib ant target.
    (gkesavan)

    HDFS-791. Build is broken after HDFS-787 patch has been applied (cos)

    HDFS-792. TestHDFSCLI is failing. (Todd Lipcon via cos)

    HDFS-781. Namenode metrics PendingDeletionBlocks is not decremented.
    (Suresh)

    HDFS-192. Fix TestBackupNode failures. (shv)

    HDFS-797. TestHDFSCLI much slower after HDFS-265 merge. (Todd Lipcon via cos)

    HDFS-824. Stop lease checker in TestReadWhileWriting.  (szetszwo)

    HDFS-823. CheckPointer should use addInternalServlet for image-fetching
    servlet (jghoman)

    HDFS-456. Fix URI generation for windows file paths. (shv)

    HDFS-812. FSNamesystem#internalReleaseLease throws NullPointerException on
    a single-block file's lease recovery. (cos)

    HDFS-724. Pipeline hangs if one of the block receiver is not responsive.
    (hairong)

    HDFS-564. Adding pipeline tests 17-35. (hairong)

    HDFS-849. TestFiDataTransferProtocol2#pipeline_Fi_18 sometimes fails.
    (hairong)

    HDFS-762. Balancer causes Null Pointer Exception. 
    (Cristian Ivascu via dhruba)

    HDFS-868. Fix link to Hadoop Upgrade Wiki. (Chris A. Mattmann via shv)
    
    HDFS-880. TestNNLeaseRecovery fails on windows (cos, shv)

    HDFS-699. Primary datanode should compare replicas' on disk lengths.
    (hairong)

    HDFS-897. Fix a bug related to generation stamp comparison in 
    ReplicasMap. (suresh)

    HDFS-793. Data node should receive the whole packet ack message before it
    constructs and sends its own ack message for the packet. (hairong)

    HDFS-101. DFS write pipeline: DFSClient sometimes does not detect second
    datanode failure. (hairong)

    HDFS-822. Appends to already-finalized blocks can rename across volumes.
    (hairong)

    HDFS-1046. Fix Tomcat version in hdfsproxy/build.xml.  (Srikanth
    Sundarrajan via szetszwo)

    HDFS-1072. Fix TestReadWhileWriting failure. (Erik Steffl via shv)

    HDFS-913. Rename fault injection test TestRename.java to TestFiRename.java
    to include it in tests run by ant target run-test-hdfs-fault-inject.
    (suresh)
  
    HDFS-695. RaidNode should read in configuration from hdfs-site.xml.
    (dhruba)

    HDFS-726. Eclipse .classpath template has outdated jar files and is
    missing some new ones. (cos)

    HDFS-750. Fix build failure due to TestRename. (suresh)

    HDFS-712. Move libhdfs from mapreduce subproject to hdfs subproject.
    (Eli Collins via dhruba)

    HDFS-757. Enable Unit test for HDFS Raid. (dhruba)

    HDFS-611. Prevent DataNode heartbeat times from increasing even when
    the DataNode has many blocks to delete. (Zheng Shao via dhruba)

    HDFS-751. Fix TestCrcCorruption to pick up the correct datablocks to
    corrupt. (dhruba)
    
    HDFS-763. Fix slightly misleading report from DataBlockScanner 
    about corrupted scans. (dhruba)

    HDFS-727. bug setting block size hdfsOpenFile (Eli Collins via cos)

    HDFS-756. libhdfs unit tests do not run. (Eli Collins via cos)

    HDFS-783. libhdfs tests brakes code coverage runs with Clover (cos)

    HDFS-785. Add Apache license to several namenode unit tests. 
    (Ravi Phulari via jghoman)

    HDFS-802. Update Eclipse configuration to match changes to Ivy
    configuration (Edwin Chan via cos)

    HDFS-423. Unbreak FUSE build and fuse_dfs_wrapper.sh (Eli Collins via cos)

    HDFS-825. Build fails to pull latest hadoop-core-* artifacts (cos)

    HDFS-94. The Heap Size printed in the NameNode WebUI is accurate.
    (Dmytro Molkov via dhruba)

    HDFS-767. An improved retry policy when the DFSClient is unable to fetch a
    block from the datanode.  (Ning Zhang via dhruba)

    HDFS-775. FSDataset calls getCapacity() twice. (stevel)
    
    HDFS-885. Datanode toString() NPEs on null dnRegistration. (stevel)

    HDFS-877. Client-driven block verification not functioning. (Todd
    Lipcon via hairong)

    HDFS-630. In DFSOutputStream.nextBlockOutputStream(), the client can
    exclude specific datanodes when locating the next block.
    (Cosmin Lehene via Stack)

    HDFS-922. Remove unnecessary semicolon added by HDFS-877 that causes
    problems for Eclipse compilation. (jghoman)

    HDFS-927  DFSInputStream retries too many times for new block locations
    (Todd Lipcon via Stack)

    HDFS-938. Replace calls to UGI.getUserName() with UGI.getShortUserName()
    (jghoman)

    HDFS-894. DatanodeID.ipcPort is not updated when existing node 
    re-registers. (Todd Lipcon via tomwhite)

    HDFS-965. Split TestDelegationToken in to two parts and fix configuration
    to allow proxy users in the test. (Jitendra Pandey via omalley)

    HDFS-999. Secondary namenode should login using kerberos if security is 
    configured (boryas)

    HDFS-856. Hardcoded replication level for new files in fuse-dfs.
    (Brian Bockelman via tomwhite)

    HDFS-857. Incorrect type for fuse-dfs capacity can cause "df" to return
    negative values on 32-bit machines. (Brian Bockelman via tomwhite)

    HDFS-858. Incorrect return codes for fuse-dfs. (Brian Bockelman via
    tomwhite)

    HDFS-859. fuse-dfs utime behavior causes issues with tar.
    (Brian Bockelman via tomwhite)

    HDFS-861. fuse-dfs does not support O_RDWR. (Brian Bockelman via tomwhite)

    HDFS-961. dfs_readdir incorrectly parses paths. (Eli Collins via tomwhite)

    HDFS-1015. Fix intermittent failure in TestSecurityTokenEditLog.
    (Jitendra Nath Pandey via suresh)

    HDFS-939. libhdfs test is broken. (Eli Collins via tomwhite)
    
    HDFS-1074. hdfsproxy: Fix bugs in TestProxyUtil.  (Srikanth Sundarrajan
    via szetszwo)

    HDFS-481. hdfsproxy: Bug Fixes + HdfsProxy to use proxy user to
    impresonate the real user.  (Srikanth Sundarrajan via szetszwo)

    HDFS-482. Move HsftpFileSystem's ssl.client.do.not.authenticate.server
    configuration setting to ssl-client.xml.  (Srikanth Sundarrajan via
    szetszwo)

    HDFS-1010. hdfsproxy: Retrieve groups from UnixUserGroupInformation
    instead of LdapEntry.  (Srikanth Sundarrajan via szetszwo)

    HDFS-466. hdfs_write infinite loop when dfs fails and cannot write
    files > 2 GB. (Pete Wyckoff via tomwhite)

    HDFS-651. HDFS Docs - fix listing of docs in the doc menu.
    (Corinne Chandel via tomwhite)

    HDFS-1014. Error in reading delegation tokens from edit logs.
    (Jitendra Nath Pandey via jhoman)

    HDFS-1088. Prevent renaming a symbolik link to its target.
    (Eli Collins via suresh)

    HDFS-966. NameNode does not recovers lease when it is in safemode.
    (dhruba)

    HDFS-833. Datanode shutdown should log problems with Storage.unlockAll()
    (Steve Loughran via dhruba)

    HDFS-1101. TestDiskError.testLocalDirs() fails. (cdouglas via jghoman)

    HDFS-1031. Enhance the webUi to list a few of the corrupted files in HDFS.
    (Andre Orian via dhruba)

    HDFS-1078. Create static and dynamic versions of libhdfs.
    (Sam Rash via dhruba)

    HDFS-1104. Fsck triggers full GC on NameNode. (hairong)

    HDFS-1141. Closing a file is successful only if the client still has a
    valid lease. (Todd Lipcon via dhruba)

    HDFS-1138. Prevent erroneous updation of modification time of a directory
    when fsimage loads. (Dmytro Molkov via dhruba)

    HDFS-1000. Updates libhdfs to the new API for UGI (ddas)

    HDFS-609. Create a file with the append flag does not work in HDFS.
    (tomwhite)

    HDFS-1255. Fix failing test-libhdfs.sh test. (tomwhite)

    HDFS-1256. libhdfs is missing from the tarball. (tomwhite)

    HDFS-1057. Concurrent readers hit ChecksumExceptions if following a
    writer to very end of file. (sam rash via hairong)

    HDFS-1212. Harmonize HDFS JAR library versions with Common. (tomwhite)

    HDFS-1159. clean-cache target removes wrong ivy cache (cos)

    HDFS-1193. -mvn-system-deploy target is broken which inturn fails the
    mvn-deploy task leading to unstable mapreduce build (Giridharan
    Kesavan via cos)

    HDFS-1299. 'compile-fault-inject' never should be called directly. (cos)

    HDFS-1311. Running tests with 'testcase' cause triple execution of the
    same test case (Cos)

    HDFS-1267. fuse-dfs does not compile. (Devaraj Das via tomwhite)

    HDFS-1598.  Directory listing on hftp:// does not show .*.crc files.
    (szetszwo)

    HDFS-1750. ListPathsServlet should not use HdfsFileStatus.getLocalName()
    to get file name since it may return an empty string.  (szetszwo)

Release 0.20.3 - Unreleased

  IMPROVEMENTS

  BUG FIXES

    HDFS-1041. DFSClient.getFileChecksum(..) should retry if connection to
    the first datanode fails.  (szetszwo)

    HDFS-909. Wait until edits syncing is finishes before purging edits.
    (Todd Lipcon via shv)

    HDFS-1258. Clearing namespace quota on "/" corrupts fs image.
    (Aaron T. Myers via szetszwo)

    HDFS-1406. TestCLI fails on Ubuntu with default /etc/hosts. (cos)

Release 0.20.203.0 - 2011-5-11

  IMPROVEMENTS

    HADOOP-7259. Contrib modules should include the build.properties from
    the enclosing hadoop directory. (omalley)

  BUG FIXES

    HDFS-132. Fix namenode to not report files deleted metrics for deletions
    done while replaying edits during startup. (suresh & shv)

    HDFS-955. New implementation of saveNamespace() to avoid loss of edits 
    when name-node fails during saving. (shv)

Release 0.20.2 - 2009-09-01

  IMPROVEMENTS

    HDFS-737. Add full path name of the file to the block information and 
    summary of total number of files, blocks, live and deadnodes to 
    metasave output. (Jitendra Nath Pandey via suresh)

    HDFS-919. Create test to validate the BlocksVerified metric (Gary Murry
    via cos)

    HDFS-907. Add tests for getBlockLocations and totalLoad metrics.
    (Ravi Phulari via cos)
    
  BUG FIXES

    HDFS-686. NullPointerException is thrown while merging edit log and image.
    (hairong)

    HDFS-677. Rename failure when both source and destination quota exceeds
    results in deletion of source. (suresh)

    HDFS-709. Fix TestDFSShell failure due to rename bug introduced by 
    HDFS-677. (suresh)

    HDFS-579. Fix DfsTask to follow the semantics of 0.19, regarding non-zero
    return values as failures. (Christian Kunz via cdouglas)

    HDFS-723. Fix deadlock in DFSClient#DFSOutputStream. (hairong)

    HDFS-596. Fix memory leak in hdfsFreeFileInfo() for libhdfs.
    (Zhang Bingjun via dhruba)

    HDFS-185. Disallow chown, chgrp, chmod, setQuota, and setSpaceQuota when
    name-node is in safemode. (Ravi Phulari via shv)

    HDFS-187. Initialize secondary namenode http address in TestStartup.
    (Todd Lipcon via szetszwo)

    HDFS-464. Fix memory leaks in libhdfs. (Christian Kunz via suresh)
    
    HDFS-1377. Quota bug for partial blocks allows quotas to be violated. (eli)

Release 0.20.1 - 2009-09-01

  IMPROVEMENTS

    HDFS-438. Improve help message for space quota command. (Raghu Angadi)

  BUG FIXES

    HDFS-167. Fix a bug in DFSClient that caused infinite retries on write.
    (Bill Zeller via szetszwo)

    HDFS-527. Remove/deprecate unnecessary DFSClient constructors.  (szetszwo)

    HDFS-525. The SimpleDateFormat object in ListPathsServlet is not thread
    safe. (Suresh Srinivas and cdouglas)

    HDFS-761. Fix failure to process rename operation from edits log due to 
    quota verification. (suresh)<|MERGE_RESOLUTION|>--- conflicted
+++ resolved
@@ -461,20 +461,15 @@
     HDFS-6240. WebImageViewer returns 404 if LISTSTATUS to an empty directory.
     (Akira Ajisaka via wheat9)
 
-<<<<<<< HEAD
+    HDFS-6351. Command hdfs dfs -rm -r can't remove empty directory.
+    (Yongjun Zhang via wang)
+
+    HDFS-5522. Datanode disk error check may be incorrectly skipped.
+    (Rushabh S Shah via kihwal)
+
     HDFS-6367. EnumSetParam$Domain#parse fails for parameter containing more than one enum.
     (Yi Liu via umamahesh)
 
-=======
-    HDFS-6351. Command hdfs dfs -rm -r can't remove empty directory.
-    (Yongjun Zhang via wang)
-
-    HDFS-5522. Datanode disk error check may be incorrectly skipped.
-    (Rushabh S Shah via kihwal)
-
-    HDFS-6367. EnumSetParam$Domain#parse fails for parameter containing more than one enum.
-    (Yi Liu via umamahesh)
-
     HDFS-6305. WebHdfs response decoding may throw RuntimeExceptions (Daryn
     Sharp via jeagles)
 
@@ -486,7 +481,6 @@
 
     HDFS-6381. Fix a typo in INodeReference.java. (Binglin Chang via jing9)
 
->>>>>>> 1e5d2c61
 Release 2.4.1 - UNRELEASED
 
   INCOMPATIBLE CHANGES
