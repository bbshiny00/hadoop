/**
 * Licensed to the Apache Software Foundation (ASF) under one
 * or more contributor license agreements.  See the NOTICE file
 * distributed with this work for additional information
 * regarding copyright ownership.  The ASF licenses this file
 * to you under the Apache License, Version 2.0 (the
 * "License"); you may not use this file except in compliance
 * with the License.  You may obtain a copy of the License at
 *
 *     http://www.apache.org/licenses/LICENSE-2.0
 *
 * Unless required by applicable law or agreed to in writing, software
 * distributed under the License is distributed on an "AS IS" BASIS,
 * WITHOUT WARRANTIES OR CONDITIONS OF ANY KIND, either express or implied.
 * See the License for the specific language governing permissions and
 * limitations under the License.
 */
package org.apache.hadoop.hdfs.server.namenode;

import java.util.Arrays;
import java.util.Collections;
import java.util.HashSet;
import java.util.Set;
import java.util.Stack;

import org.apache.commons.logging.Log;
import org.apache.commons.logging.LogFactory;
import org.apache.hadoop.fs.UnresolvedLinkException;
import org.apache.hadoop.fs.permission.FsAction;
import org.apache.hadoop.fs.permission.FsPermission;
import org.apache.hadoop.hdfs.server.namenode.snapshot.Snapshot;
import org.apache.hadoop.security.AccessControlException;
import org.apache.hadoop.security.UserGroupInformation;

/** 
 * Class that helps in checking file system permission.
 * The state of this class need not be synchronized as it has data structures that
 * are read-only.
 * 
 * Some of the helper methods are gaurded by {@link FSNamesystem#readLock()}.
 */
class FSPermissionChecker {
  static final Log LOG = LogFactory.getLog(UserGroupInformation.class);

  /** @return a string for throwing {@link AccessControlException} */
  private static String toAccessControlString(INode inode) {
    return "\"" + inode.getFullPathName() + "\":"
          + inode.getUserName() + ":" + inode.getGroupName()
          + ":" + (inode.isDirectory()? "d": "-") + inode.getFsPermission();
  }


  private final UserGroupInformation ugi;
  private final String user;  
  /** A set with group namess. Not synchronized since it is unmodifiable */
  private final Set<String> groups;
  private final boolean isSuper;

  FSPermissionChecker(String fsOwner, String supergroup,
      UserGroupInformation callerUgi) {
    ugi = callerUgi;
    HashSet<String> s = new HashSet<String>(Arrays.asList(ugi.getGroupNames()));
    groups = Collections.unmodifiableSet(s);
    user = ugi.getShortUserName();
    isSuper = user.equals(fsOwner) || groups.contains(supergroup);
  }

  /**
   * Check if the callers group contains the required values.
   * @param group group to check
   */
  public boolean containsGroup(String group) {return groups.contains(group);}

  public String getUser() {
    return user;
  }
  
  public boolean isSuperUser() {
    return isSuper;
  }
  
  /**
   * Verify if the caller has the required permission. This will result into 
   * an exception if the caller is not allowed to access the resource.
   */
  public void checkSuperuserPrivilege()
      throws AccessControlException {
    if (!isSuper) {
      throw new AccessControlException("Access denied for user " 
          + user + ". Superuser privilege is required");
    }
  }
  
  /**
   * Check whether current user have permissions to access the path.
   * Traverse is always checked.
   *
   * Parent path means the parent directory for the path.
   * Ancestor path means the last (the closest) existing ancestor directory
   * of the path.
   * Note that if the parent path exists,
   * then the parent path and the ancestor path are the same.
   *
   * For example, suppose the path is "/foo/bar/baz".
   * No matter baz is a file or a directory,
   * the parent path is "/foo/bar".
   * If bar exists, then the ancestor path is also "/foo/bar".
   * If bar does not exist and foo exists,
   * then the ancestor path is "/foo".
   * Further, if both foo and bar do not exist,
   * then the ancestor path is "/".
   *
   * @param doCheckOwner Require user to be the owner of the path?
   * @param ancestorAccess The access required by the ancestor of the path.
   * @param parentAccess The access required by the parent of the path.
   * @param access The access required by the path.
   * @param subAccess If path is a directory,
   * it is the access required of the path and all the sub-directories.
   * If path is not a directory, there is no effect.
   * @param resolveLink whether to resolve the final path component if it is
   * a symlink
   * @throws AccessControlException
   * @throws UnresolvedLinkException
   * 
   * Guarded by {@link FSNamesystem#readLock()}
   * Caller of this method must hold that lock.
   */
  void checkPermission(String path, INodeDirectory root, boolean doCheckOwner,
      FsAction ancestorAccess, FsAction parentAccess, FsAction access,
      FsAction subAccess, boolean resolveLink)
      throws AccessControlException, UnresolvedLinkException {
    if (LOG.isDebugEnabled()) {
      LOG.debug("ACCESS CHECK: " + this
          + ", doCheckOwner=" + doCheckOwner
          + ", ancestorAccess=" + ancestorAccess
          + ", parentAccess=" + parentAccess
          + ", access=" + access
          + ", subAccess=" + subAccess
          + ", resolveLink=" + resolveLink);
    }
    // check if (parentAccess != null) && file exists, then check sb
    // If resolveLink, the check is performed on the link target.
    final INodesInPath inodesInPath = root.getINodesInPath(path, resolveLink);
<<<<<<< HEAD
    final Snapshot snapshot = inodesInPath.getPathSnapshot();
=======
    final int snapshotId = inodesInPath.getPathSnapshotId();
>>>>>>> fbf12270
    final INode[] inodes = inodesInPath.getINodes();
    int ancestorIndex = inodes.length - 2;
    for(; ancestorIndex >= 0 && inodes[ancestorIndex] == null;
        ancestorIndex--);
<<<<<<< HEAD
    checkTraverse(inodes, ancestorIndex, snapshot);
=======
    checkTraverse(inodes, ancestorIndex, snapshotId);
>>>>>>> fbf12270

    final INode last = inodes[inodes.length - 1];
    if (parentAccess != null && parentAccess.implies(FsAction.WRITE)
        && inodes.length > 1 && last != null) {
<<<<<<< HEAD
      checkStickyBit(inodes[inodes.length - 2], last, snapshot);
    }
    if (ancestorAccess != null && inodes.length > 1) {
      check(inodes, ancestorIndex, snapshot, ancestorAccess);
    }
    if (parentAccess != null && inodes.length > 1) {
      check(inodes, inodes.length - 2, snapshot, parentAccess);
    }
    if (access != null) {
      check(last, snapshot, access);
    }
    if (subAccess != null) {
      checkSubAccess(last, snapshot, subAccess);
    }
    if (doCheckOwner) {
      checkOwner(last, snapshot);
=======
      checkStickyBit(inodes[inodes.length - 2], last, snapshotId);
    }
    if (ancestorAccess != null && inodes.length > 1) {
      check(inodes, ancestorIndex, snapshotId, ancestorAccess);
    }
    if (parentAccess != null && inodes.length > 1) {
      check(inodes, inodes.length - 2, snapshotId, parentAccess);
    }
    if (access != null) {
      check(last, snapshotId, access);
    }
    if (subAccess != null) {
      checkSubAccess(last, snapshotId, subAccess);
    }
    if (doCheckOwner) {
      checkOwner(last, snapshotId);
>>>>>>> fbf12270
    }
  }

  /** Guarded by {@link FSNamesystem#readLock()} */
<<<<<<< HEAD
  private void checkOwner(INode inode, Snapshot snapshot
      ) throws AccessControlException {
    if (inode != null && user.equals(inode.getUserName(snapshot))) {
=======
  private void checkOwner(INode inode, int snapshotId
      ) throws AccessControlException {
    if (inode != null && user.equals(inode.getUserName(snapshotId))) {
>>>>>>> fbf12270
      return;
    }
    throw new AccessControlException("Permission denied");
  }

  /** Guarded by {@link FSNamesystem#readLock()} */
<<<<<<< HEAD
  private void checkTraverse(INode[] inodes, int last, Snapshot snapshot
      ) throws AccessControlException {
    for(int j = 0; j <= last; j++) {
      check(inodes[j], snapshot, FsAction.EXECUTE);
=======
  private void checkTraverse(INode[] inodes, int last, int snapshotId
      ) throws AccessControlException {
    for(int j = 0; j <= last; j++) {
      check(inodes[j], snapshotId, FsAction.EXECUTE);
>>>>>>> fbf12270
    }
  }

  /** Guarded by {@link FSNamesystem#readLock()} */
<<<<<<< HEAD
  private void checkSubAccess(INode inode, Snapshot snapshot, FsAction access
=======
  private void checkSubAccess(INode inode, int snapshotId, FsAction access
>>>>>>> fbf12270
      ) throws AccessControlException {
    if (inode == null || !inode.isDirectory()) {
      return;
    }

    Stack<INodeDirectory> directories = new Stack<INodeDirectory>();
    for(directories.push(inode.asDirectory()); !directories.isEmpty(); ) {
      INodeDirectory d = directories.pop();
<<<<<<< HEAD
      check(d, snapshot, access);

      for(INode child : d.getChildrenList(snapshot)) {
=======
      check(d, snapshotId, access);

      for(INode child : d.getChildrenList(snapshotId)) {
>>>>>>> fbf12270
        if (child.isDirectory()) {
          directories.push(child.asDirectory());
        }
      }
    }
  }

  /** Guarded by {@link FSNamesystem#readLock()} */
<<<<<<< HEAD
  private void check(INode[] inodes, int i, Snapshot snapshot, FsAction access
      ) throws AccessControlException {
    check(i >= 0? inodes[i]: null, snapshot, access);
  }

  /** Guarded by {@link FSNamesystem#readLock()} */
  private void check(INode inode, Snapshot snapshot, FsAction access
=======
  private void check(INode[] inodes, int i, int snapshotId, FsAction access
      ) throws AccessControlException {
    check(i >= 0? inodes[i]: null, snapshotId, access);
  }

  /** Guarded by {@link FSNamesystem#readLock()} */
  private void check(INode inode, int snapshotId, FsAction access
>>>>>>> fbf12270
      ) throws AccessControlException {
    if (inode == null) {
      return;
    }
<<<<<<< HEAD
    FsPermission mode = inode.getFsPermission(snapshot);

    if (user.equals(inode.getUserName(snapshot))) { //user class
      if (mode.getUserAction().implies(access)) { return; }
    }
    else if (groups.contains(inode.getGroupName(snapshot))) { //group class
=======
    FsPermission mode = inode.getFsPermission(snapshotId);

    if (user.equals(inode.getUserName(snapshotId))) { //user class
      if (mode.getUserAction().implies(access)) { return; }
    }
    else if (groups.contains(inode.getGroupName(snapshotId))) { //group class
>>>>>>> fbf12270
      if (mode.getGroupAction().implies(access)) { return; }
    }
    else { //other class
      if (mode.getOtherAction().implies(access)) { return; }
    }
    throw new AccessControlException("Permission denied: user=" + user
        + ", access=" + access + ", inode=" + toAccessControlString(inode));
  }

  /** Guarded by {@link FSNamesystem#readLock()} */
<<<<<<< HEAD
  private void checkStickyBit(INode parent, INode inode, Snapshot snapshot
      ) throws AccessControlException {
    if(!parent.getFsPermission(snapshot).getStickyBit()) {
=======
  private void checkStickyBit(INode parent, INode inode, int snapshotId
      ) throws AccessControlException {
    if(!parent.getFsPermission(snapshotId).getStickyBit()) {
>>>>>>> fbf12270
      return;
    }

    // If this user is the directory owner, return
<<<<<<< HEAD
    if(parent.getUserName(snapshot).equals(user)) {
=======
    if(parent.getUserName(snapshotId).equals(user)) {
>>>>>>> fbf12270
      return;
    }

    // if this user is the file owner, return
<<<<<<< HEAD
    if(inode.getUserName(snapshot).equals(user)) {
=======
    if(inode.getUserName(snapshotId).equals(user)) {
>>>>>>> fbf12270
      return;
    }

    throw new AccessControlException("Permission denied by sticky bit setting:" +
      " user=" + user + ", inode=" + inode);
  }

  /**
   * Whether a cache pool can be accessed by the current context
   *
   * @param pool CachePool being accessed
   * @param access type of action being performed on the cache pool
   * @throws AccessControlException if pool cannot be accessed
   */
  public void checkPermission(CachePool pool, FsAction access)
      throws AccessControlException {
    FsPermission mode = pool.getMode();
    if (isSuperUser()) {
      return;
    }
    if (user.equals(pool.getOwnerName())
        && mode.getUserAction().implies(access)) {
      return;
    }
    if (groups.contains(pool.getGroupName())
        && mode.getGroupAction().implies(access)) {
      return;
    }
    if (mode.getOtherAction().implies(access)) {
      return;
    }
    throw new AccessControlException("Permission denied while accessing pool "
        + pool.getPoolName() + ": user " + user + " does not have "
        + access.toString() + " permissions.");
  }
}<|MERGE_RESOLUTION|>--- conflicted
+++ resolved
@@ -28,7 +28,6 @@
 import org.apache.hadoop.fs.UnresolvedLinkException;
 import org.apache.hadoop.fs.permission.FsAction;
 import org.apache.hadoop.fs.permission.FsPermission;
-import org.apache.hadoop.hdfs.server.namenode.snapshot.Snapshot;
 import org.apache.hadoop.security.AccessControlException;
 import org.apache.hadoop.security.UserGroupInformation;
 
@@ -141,42 +140,16 @@
     // check if (parentAccess != null) && file exists, then check sb
     // If resolveLink, the check is performed on the link target.
     final INodesInPath inodesInPath = root.getINodesInPath(path, resolveLink);
-<<<<<<< HEAD
-    final Snapshot snapshot = inodesInPath.getPathSnapshot();
-=======
     final int snapshotId = inodesInPath.getPathSnapshotId();
->>>>>>> fbf12270
     final INode[] inodes = inodesInPath.getINodes();
     int ancestorIndex = inodes.length - 2;
     for(; ancestorIndex >= 0 && inodes[ancestorIndex] == null;
         ancestorIndex--);
-<<<<<<< HEAD
-    checkTraverse(inodes, ancestorIndex, snapshot);
-=======
     checkTraverse(inodes, ancestorIndex, snapshotId);
->>>>>>> fbf12270
 
     final INode last = inodes[inodes.length - 1];
     if (parentAccess != null && parentAccess.implies(FsAction.WRITE)
         && inodes.length > 1 && last != null) {
-<<<<<<< HEAD
-      checkStickyBit(inodes[inodes.length - 2], last, snapshot);
-    }
-    if (ancestorAccess != null && inodes.length > 1) {
-      check(inodes, ancestorIndex, snapshot, ancestorAccess);
-    }
-    if (parentAccess != null && inodes.length > 1) {
-      check(inodes, inodes.length - 2, snapshot, parentAccess);
-    }
-    if (access != null) {
-      check(last, snapshot, access);
-    }
-    if (subAccess != null) {
-      checkSubAccess(last, snapshot, subAccess);
-    }
-    if (doCheckOwner) {
-      checkOwner(last, snapshot);
-=======
       checkStickyBit(inodes[inodes.length - 2], last, snapshotId);
     }
     if (ancestorAccess != null && inodes.length > 1) {
@@ -193,46 +166,28 @@
     }
     if (doCheckOwner) {
       checkOwner(last, snapshotId);
->>>>>>> fbf12270
-    }
-  }
-
-  /** Guarded by {@link FSNamesystem#readLock()} */
-<<<<<<< HEAD
-  private void checkOwner(INode inode, Snapshot snapshot
-      ) throws AccessControlException {
-    if (inode != null && user.equals(inode.getUserName(snapshot))) {
-=======
+    }
+  }
+
+  /** Guarded by {@link FSNamesystem#readLock()} */
   private void checkOwner(INode inode, int snapshotId
       ) throws AccessControlException {
     if (inode != null && user.equals(inode.getUserName(snapshotId))) {
->>>>>>> fbf12270
       return;
     }
     throw new AccessControlException("Permission denied");
   }
 
   /** Guarded by {@link FSNamesystem#readLock()} */
-<<<<<<< HEAD
-  private void checkTraverse(INode[] inodes, int last, Snapshot snapshot
-      ) throws AccessControlException {
-    for(int j = 0; j <= last; j++) {
-      check(inodes[j], snapshot, FsAction.EXECUTE);
-=======
   private void checkTraverse(INode[] inodes, int last, int snapshotId
       ) throws AccessControlException {
     for(int j = 0; j <= last; j++) {
       check(inodes[j], snapshotId, FsAction.EXECUTE);
->>>>>>> fbf12270
-    }
-  }
-
-  /** Guarded by {@link FSNamesystem#readLock()} */
-<<<<<<< HEAD
-  private void checkSubAccess(INode inode, Snapshot snapshot, FsAction access
-=======
+    }
+  }
+
+  /** Guarded by {@link FSNamesystem#readLock()} */
   private void checkSubAccess(INode inode, int snapshotId, FsAction access
->>>>>>> fbf12270
       ) throws AccessControlException {
     if (inode == null || !inode.isDirectory()) {
       return;
@@ -241,15 +196,9 @@
     Stack<INodeDirectory> directories = new Stack<INodeDirectory>();
     for(directories.push(inode.asDirectory()); !directories.isEmpty(); ) {
       INodeDirectory d = directories.pop();
-<<<<<<< HEAD
-      check(d, snapshot, access);
-
-      for(INode child : d.getChildrenList(snapshot)) {
-=======
       check(d, snapshotId, access);
 
       for(INode child : d.getChildrenList(snapshotId)) {
->>>>>>> fbf12270
         if (child.isDirectory()) {
           directories.push(child.asDirectory());
         }
@@ -258,15 +207,6 @@
   }
 
   /** Guarded by {@link FSNamesystem#readLock()} */
-<<<<<<< HEAD
-  private void check(INode[] inodes, int i, Snapshot snapshot, FsAction access
-      ) throws AccessControlException {
-    check(i >= 0? inodes[i]: null, snapshot, access);
-  }
-
-  /** Guarded by {@link FSNamesystem#readLock()} */
-  private void check(INode inode, Snapshot snapshot, FsAction access
-=======
   private void check(INode[] inodes, int i, int snapshotId, FsAction access
       ) throws AccessControlException {
     check(i >= 0? inodes[i]: null, snapshotId, access);
@@ -274,26 +214,16 @@
 
   /** Guarded by {@link FSNamesystem#readLock()} */
   private void check(INode inode, int snapshotId, FsAction access
->>>>>>> fbf12270
       ) throws AccessControlException {
     if (inode == null) {
       return;
     }
-<<<<<<< HEAD
-    FsPermission mode = inode.getFsPermission(snapshot);
-
-    if (user.equals(inode.getUserName(snapshot))) { //user class
-      if (mode.getUserAction().implies(access)) { return; }
-    }
-    else if (groups.contains(inode.getGroupName(snapshot))) { //group class
-=======
     FsPermission mode = inode.getFsPermission(snapshotId);
 
     if (user.equals(inode.getUserName(snapshotId))) { //user class
       if (mode.getUserAction().implies(access)) { return; }
     }
     else if (groups.contains(inode.getGroupName(snapshotId))) { //group class
->>>>>>> fbf12270
       if (mode.getGroupAction().implies(access)) { return; }
     }
     else { //other class
@@ -304,33 +234,19 @@
   }
 
   /** Guarded by {@link FSNamesystem#readLock()} */
-<<<<<<< HEAD
-  private void checkStickyBit(INode parent, INode inode, Snapshot snapshot
-      ) throws AccessControlException {
-    if(!parent.getFsPermission(snapshot).getStickyBit()) {
-=======
   private void checkStickyBit(INode parent, INode inode, int snapshotId
       ) throws AccessControlException {
     if(!parent.getFsPermission(snapshotId).getStickyBit()) {
->>>>>>> fbf12270
       return;
     }
 
     // If this user is the directory owner, return
-<<<<<<< HEAD
-    if(parent.getUserName(snapshot).equals(user)) {
-=======
     if(parent.getUserName(snapshotId).equals(user)) {
->>>>>>> fbf12270
       return;
     }
 
     // if this user is the file owner, return
-<<<<<<< HEAD
-    if(inode.getUserName(snapshot).equals(user)) {
-=======
     if(inode.getUserName(snapshotId).equals(user)) {
->>>>>>> fbf12270
       return;
     }
 
