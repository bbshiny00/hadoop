/**
* Licensed to the Apache Software Foundation (ASF) under one
* or more contributor license agreements.  See the NOTICE file
* distributed with this work for additional information
* regarding copyright ownership.  The ASF licenses this file
* to you under the Apache License, Version 2.0 (the
* "License"); you may not use this file except in compliance
* with the License.  You may obtain a copy of the License at
*
*     http://www.apache.org/licenses/LICENSE-2.0
*
* Unless required by applicable law or agreed to in writing, software
* distributed under the License is distributed on an "AS IS" BASIS,
* WITHOUT WARRANTIES OR CONDITIONS OF ANY KIND, either express or implied.
* See the License for the specific language governing permissions and
* limitations under the License.
*/

package org.apache.hadoop.mapreduce.v2.app;

import java.io.File;
import java.io.FileInputStream;
import java.io.IOException;
import java.util.Iterator;

import junit.framework.Assert;

import org.apache.commons.logging.Log;
import org.apache.commons.logging.LogFactory;
import org.apache.hadoop.conf.Configuration;
import org.apache.hadoop.fs.Path;
import org.apache.hadoop.io.NullWritable;
import org.apache.hadoop.io.Text;
import org.apache.hadoop.mapreduce.MRJobConfig;
import org.apache.hadoop.mapreduce.OutputCommitter;
import org.apache.hadoop.mapreduce.OutputFormat;
import org.apache.hadoop.mapreduce.RecordWriter;
import org.apache.hadoop.mapreduce.TaskAttemptContext;
import org.apache.hadoop.mapreduce.TypeConverter;
import org.apache.hadoop.mapreduce.jobhistory.JobHistoryEvent;
import org.apache.hadoop.mapreduce.jobhistory.JobHistoryEventHandler;
import org.apache.hadoop.mapreduce.lib.output.FileOutputFormat;
import org.apache.hadoop.mapreduce.lib.output.TextOutputFormat;
import org.apache.hadoop.mapreduce.task.TaskAttemptContextImpl;
import org.apache.hadoop.mapreduce.v2.api.records.AMInfo;
import org.apache.hadoop.mapreduce.v2.api.records.JobState;
import org.apache.hadoop.mapreduce.v2.api.records.TaskAttemptId;
import org.apache.hadoop.mapreduce.v2.api.records.TaskAttemptState;
import org.apache.hadoop.mapreduce.v2.api.records.TaskState;
import org.apache.hadoop.mapreduce.v2.app.job.Job;
import org.apache.hadoop.mapreduce.v2.app.job.Task;
import org.apache.hadoop.mapreduce.v2.app.job.TaskAttempt;
import org.apache.hadoop.mapreduce.v2.app.job.event.TaskAttemptEvent;
import org.apache.hadoop.mapreduce.v2.app.job.event.TaskAttemptEventType;
import org.apache.hadoop.mapreduce.v2.app.launcher.ContainerLauncher;
import org.apache.hadoop.mapreduce.v2.app.launcher.ContainerLauncherEvent;
<<<<<<< HEAD
import org.apache.hadoop.mapreduce.v2.app.recover.Recovery;
import org.apache.hadoop.mapreduce.v2.app.recover.RecoveryService;
=======
>>>>>>> ef628953
import org.apache.hadoop.util.ReflectionUtils;
import org.apache.hadoop.yarn.event.EventHandler;
import org.junit.Test;

@SuppressWarnings({"unchecked", "rawtypes"})
public class TestRecovery {

  private static final Log LOG = LogFactory.getLog(TestRecovery.class);
  private static Path outputDir = new Path(new File("target", 
      TestRecovery.class.getName()).getAbsolutePath() + 
      Path.SEPARATOR + "out");
  private static String partFile = "part-r-00000";
  private Text key1 = new Text("key1");
  private Text key2 = new Text("key2");
  private Text val1 = new Text("val1");
  private Text val2 = new Text("val2");

  /**
   * AM with 2 maps and 1 reduce. For 1st map, one attempt fails, one attempt
   * completely disappears because of failed launch, one attempt gets killed and
   * one attempt succeeds. AM crashes after the first tasks finishes and
   * recovers completely and succeeds in the second generation.
   * 
   * @throws Exception
   */
  @Test
  public void testCrashed() throws Exception {

    int runCount = 0;
    long am1StartTimeEst = System.currentTimeMillis();
    MRApp app = new MRAppWithHistory(2, 1, false, this.getClass().getName(), true, ++runCount);
    Configuration conf = new Configuration();
    conf.setBoolean("mapred.mapper.new-api", true);
    conf.setBoolean("mapred.reducer.new-api", true);
    conf.setBoolean(MRJobConfig.JOB_UBERTASK_ENABLE, false);
    conf.set(FileOutputFormat.OUTDIR, outputDir.toString());
    Job job = app.submit(conf);
    app.waitForState(job, JobState.RUNNING);
    long jobStartTime = job.getReport().getStartTime();
    //all maps would be running
    Assert.assertEquals("No of tasks not correct",
       3, job.getTasks().size());
    Iterator<Task> it = job.getTasks().values().iterator();
    Task mapTask1 = it.next();
    Task mapTask2 = it.next();
    Task reduceTask = it.next();
    
    // all maps must be running
    app.waitForState(mapTask1, TaskState.RUNNING);
    app.waitForState(mapTask2, TaskState.RUNNING);
    
    TaskAttempt task1Attempt1 = mapTask1.getAttempts().values().iterator().next();
    TaskAttempt task2Attempt = mapTask2.getAttempts().values().iterator().next();
    
    //before sending the TA_DONE, event make sure attempt has come to 
    //RUNNING state
    app.waitForState(task1Attempt1, TaskAttemptState.RUNNING);
    app.waitForState(task2Attempt, TaskAttemptState.RUNNING);
    
    // reduces must be in NEW state
    Assert.assertEquals("Reduce Task state not correct",
        TaskState.RUNNING, reduceTask.getReport().getTaskState());

    /////////// Play some games with the TaskAttempts of the first task //////
    //send the fail signal to the 1st map task attempt
    app.getContext().getEventHandler().handle(
        new TaskAttemptEvent(
            task1Attempt1.getID(),
            TaskAttemptEventType.TA_FAILMSG));
    
    app.waitForState(task1Attempt1, TaskAttemptState.FAILED);

    int timeOut = 0;
    while (mapTask1.getAttempts().size() != 2 && timeOut++ < 10) {
      Thread.sleep(2000);
      LOG.info("Waiting for next attempt to start");
    }
    Assert.assertEquals(2, mapTask1.getAttempts().size());
    Iterator<TaskAttempt> itr = mapTask1.getAttempts().values().iterator();
    itr.next();
    TaskAttempt task1Attempt2 = itr.next();
    
    // This attempt will automatically fail because of the way ContainerLauncher
    // is setup
    // This attempt 'disappears' from JobHistory and so causes MAPREDUCE-3846
    app.getContext().getEventHandler().handle(
      new TaskAttemptEvent(task1Attempt2.getID(),
        TaskAttemptEventType.TA_CONTAINER_LAUNCH_FAILED));
    app.waitForState(task1Attempt2, TaskAttemptState.FAILED);
<<<<<<< HEAD

    timeOut = 0;
    while (mapTask1.getAttempts().size() != 3 && timeOut++ < 10) {
      Thread.sleep(2000);
      LOG.info("Waiting for next attempt to start");
    }
    Assert.assertEquals(3, mapTask1.getAttempts().size());
    itr = mapTask1.getAttempts().values().iterator();
    itr.next();
    itr.next();
    TaskAttempt task1Attempt3 = itr.next();
    
    app.waitForState(task1Attempt3, TaskAttemptState.RUNNING);

=======

    timeOut = 0;
    while (mapTask1.getAttempts().size() != 3 && timeOut++ < 10) {
      Thread.sleep(2000);
      LOG.info("Waiting for next attempt to start");
    }
    Assert.assertEquals(3, mapTask1.getAttempts().size());
    itr = mapTask1.getAttempts().values().iterator();
    itr.next();
    itr.next();
    TaskAttempt task1Attempt3 = itr.next();
    
    app.waitForState(task1Attempt3, TaskAttemptState.RUNNING);

>>>>>>> ef628953
    //send the kill signal to the 1st map 3rd attempt
    app.getContext().getEventHandler().handle(
        new TaskAttemptEvent(
            task1Attempt3.getID(),
            TaskAttemptEventType.TA_KILL));
    
    app.waitForState(task1Attempt3, TaskAttemptState.KILLED);

    timeOut = 0;
    while (mapTask1.getAttempts().size() != 4 && timeOut++ < 10) {
      Thread.sleep(2000);
      LOG.info("Waiting for next attempt to start");
    }
    Assert.assertEquals(4, mapTask1.getAttempts().size());
    itr = mapTask1.getAttempts().values().iterator();
    itr.next();
    itr.next();
    itr.next();
    TaskAttempt task1Attempt4 = itr.next();
    
    app.waitForState(task1Attempt4, TaskAttemptState.RUNNING);

    //send the done signal to the 1st map 4th attempt
    app.getContext().getEventHandler().handle(
        new TaskAttemptEvent(
            task1Attempt4.getID(),
            TaskAttemptEventType.TA_DONE));

    /////////// End of games with the TaskAttempts of the first task //////

    //wait for first map task to complete
    app.waitForState(mapTask1, TaskState.SUCCEEDED);
    long task1StartTime = mapTask1.getReport().getStartTime();
    long task1FinishTime = mapTask1.getReport().getFinishTime();
    
    //stop the app
    app.stop();

    //rerun
    //in rerun the 1st map will be recovered from previous run
    long am2StartTimeEst = System.currentTimeMillis();
    app = new MRAppWithHistory(2, 1, false, this.getClass().getName(), false, ++runCount);
    conf = new Configuration();
    conf.setBoolean(MRJobConfig.MR_AM_JOB_RECOVERY_ENABLE, true);
    conf.setBoolean("mapred.mapper.new-api", true);
    conf.setBoolean("mapred.reducer.new-api", true);
    conf.set(FileOutputFormat.OUTDIR, outputDir.toString());
    conf.setBoolean(MRJobConfig.JOB_UBERTASK_ENABLE, false);
    job = app.submit(conf);
    app.waitForState(job, JobState.RUNNING);
    //all maps would be running
    Assert.assertEquals("No of tasks not correct",
       3, job.getTasks().size());
    it = job.getTasks().values().iterator();
    mapTask1 = it.next();
    mapTask2 = it.next();
    reduceTask = it.next();
    
    // first map will be recovered, no need to send done
    app.waitForState(mapTask1, TaskState.SUCCEEDED);
    
    app.waitForState(mapTask2, TaskState.RUNNING);
    
    task2Attempt = mapTask2.getAttempts().values().iterator().next();
    //before sending the TA_DONE, event make sure attempt has come to 
    //RUNNING state
    app.waitForState(task2Attempt, TaskAttemptState.RUNNING);
    
    //send the done signal to the 2nd map task
    app.getContext().getEventHandler().handle(
        new TaskAttemptEvent(
            mapTask2.getAttempts().values().iterator().next().getID(),
            TaskAttemptEventType.TA_DONE));
    
    //wait to get it completed
    app.waitForState(mapTask2, TaskState.SUCCEEDED);
    
    //wait for reduce to be running before sending done
    app.waitForState(reduceTask, TaskState.RUNNING);
    //send the done signal to the reduce
    app.getContext().getEventHandler().handle(
        new TaskAttemptEvent(
            reduceTask.getAttempts().values().iterator().next().getID(),
            TaskAttemptEventType.TA_DONE));
    
    app.waitForState(job, JobState.SUCCEEDED);
    app.verifyCompleted();
    Assert.assertEquals("Job Start time not correct",
        jobStartTime, job.getReport().getStartTime());
    Assert.assertEquals("Task Start time not correct",
        task1StartTime, mapTask1.getReport().getStartTime());
    Assert.assertEquals("Task Finish time not correct",
        task1FinishTime, mapTask1.getReport().getFinishTime());
    Assert.assertEquals(2, job.getAMInfos().size());
    int attemptNum = 1;
    // Verify AMInfo
    for (AMInfo amInfo : job.getAMInfos()) {
      Assert.assertEquals(attemptNum++, amInfo.getAppAttemptId()
          .getAttemptId());
      Assert.assertEquals(amInfo.getAppAttemptId(), amInfo.getContainerId()
          .getApplicationAttemptId());
      Assert.assertEquals(MRApp.NM_HOST, amInfo.getNodeManagerHost());
      Assert.assertEquals(MRApp.NM_PORT, amInfo.getNodeManagerPort());
      Assert.assertEquals(MRApp.NM_HTTP_PORT, amInfo.getNodeManagerHttpPort());
    }
    long am1StartTimeReal = job.getAMInfos().get(0).getStartTime();
    long am2StartTimeReal = job.getAMInfos().get(1).getStartTime();
    Assert.assertTrue(am1StartTimeReal >= am1StartTimeEst
        && am1StartTimeReal <= am2StartTimeEst);
    Assert.assertTrue(am2StartTimeReal >= am2StartTimeEst
        && am2StartTimeReal <= System.currentTimeMillis());
    // TODO Add verification of additional data from jobHistory - whatever was
    // available in the failed attempt should be available here
  }

  @Test
  public void testMultipleCrashes() throws Exception {

    int runCount = 0;
    MRApp app =
        new MRAppWithHistory(2, 1, false, this.getClass().getName(), true,
          ++runCount);
    Configuration conf = new Configuration();
    conf.setBoolean("mapred.mapper.new-api", true);
    conf.setBoolean("mapred.reducer.new-api", true);
    conf.setBoolean(MRJobConfig.JOB_UBERTASK_ENABLE, false);
    conf.set(FileOutputFormat.OUTDIR, outputDir.toString());
    Job job = app.submit(conf);
    app.waitForState(job, JobState.RUNNING);
    //all maps would be running
    Assert.assertEquals("No of tasks not correct",
       3, job.getTasks().size());
    Iterator<Task> it = job.getTasks().values().iterator();
    Task mapTask1 = it.next();
    Task mapTask2 = it.next();
    Task reduceTask = it.next();
    
    // all maps must be running
    app.waitForState(mapTask1, TaskState.RUNNING);
    app.waitForState(mapTask2, TaskState.RUNNING);
    
    TaskAttempt task1Attempt1 = mapTask1.getAttempts().values().iterator().next();
    TaskAttempt task2Attempt = mapTask2.getAttempts().values().iterator().next();
    
    //before sending the TA_DONE, event make sure attempt has come to 
    //RUNNING state
    app.waitForState(task1Attempt1, TaskAttemptState.RUNNING);
    app.waitForState(task2Attempt, TaskAttemptState.RUNNING);
    
    // reduces must be in NEW state
    Assert.assertEquals("Reduce Task state not correct",
        TaskState.RUNNING, reduceTask.getReport().getTaskState());

    //send the done signal to the 1st map
    app.getContext().getEventHandler().handle(
        new TaskAttemptEvent(
          task1Attempt1.getID(),
          TaskAttemptEventType.TA_DONE));

    //wait for first map task to complete
    app.waitForState(mapTask1, TaskState.SUCCEEDED);
    
    // Crash the app
    app.stop();

    //rerun
    //in rerun the 1st map will be recovered from previous run
    app =
        new MRAppWithHistory(2, 1, false, this.getClass().getName(), false,
          ++runCount);
    conf = new Configuration();
    conf.setBoolean(MRJobConfig.MR_AM_JOB_RECOVERY_ENABLE, true);
    conf.setBoolean("mapred.mapper.new-api", true);
    conf.setBoolean("mapred.reducer.new-api", true);
    conf.set(FileOutputFormat.OUTDIR, outputDir.toString());
    conf.setBoolean(MRJobConfig.JOB_UBERTASK_ENABLE, false);
    job = app.submit(conf);
    app.waitForState(job, JobState.RUNNING);
    //all maps would be running
    Assert.assertEquals("No of tasks not correct",
       3, job.getTasks().size());
    it = job.getTasks().values().iterator();
    mapTask1 = it.next();
    mapTask2 = it.next();
    reduceTask = it.next();
    
    // first map will be recovered, no need to send done
    app.waitForState(mapTask1, TaskState.SUCCEEDED);
    
    app.waitForState(mapTask2, TaskState.RUNNING);
    
    task2Attempt = mapTask2.getAttempts().values().iterator().next();
    //before sending the TA_DONE, event make sure attempt has come to 
    //RUNNING state
    app.waitForState(task2Attempt, TaskAttemptState.RUNNING);
    
    //send the done signal to the 2nd map task
    app.getContext().getEventHandler().handle(
        new TaskAttemptEvent(
            mapTask2.getAttempts().values().iterator().next().getID(),
            TaskAttemptEventType.TA_DONE));
    
    //wait to get it completed
    app.waitForState(mapTask2, TaskState.SUCCEEDED);

    // Crash the app again.
    app.stop();

    //rerun
    //in rerun the 1st and 2nd map will be recovered from previous run
    app =
        new MRAppWithHistory(2, 1, false, this.getClass().getName(), false,
          ++runCount);
    conf = new Configuration();
    conf.setBoolean(MRJobConfig.MR_AM_JOB_RECOVERY_ENABLE, true);
    conf.setBoolean("mapred.mapper.new-api", true);
    conf.setBoolean("mapred.reducer.new-api", true);
    conf.set(FileOutputFormat.OUTDIR, outputDir.toString());
    conf.setBoolean(MRJobConfig.JOB_UBERTASK_ENABLE, false);
    job = app.submit(conf);
    app.waitForState(job, JobState.RUNNING);
    //all maps would be running
    Assert.assertEquals("No of tasks not correct",
       3, job.getTasks().size());
    it = job.getTasks().values().iterator();
    mapTask1 = it.next();
    mapTask2 = it.next();
    reduceTask = it.next();
    
    // The maps will be recovered, no need to send done
    app.waitForState(mapTask1, TaskState.SUCCEEDED);
    app.waitForState(mapTask2, TaskState.SUCCEEDED);

    //wait for reduce to be running before sending done
    app.waitForState(reduceTask, TaskState.RUNNING);
    //send the done signal to the reduce
    app.getContext().getEventHandler().handle(
        new TaskAttemptEvent(
            reduceTask.getAttempts().values().iterator().next().getID(),
            TaskAttemptEventType.TA_DONE));
    
    app.waitForState(job, JobState.SUCCEEDED);
    app.verifyCompleted();
  }

  @Test
  public void testOutputRecovery() throws Exception {
    int runCount = 0;
    MRApp app = new MRAppWithHistory(1, 2, false, this.getClass().getName(),
        true, ++runCount);
    Configuration conf = new Configuration();
    conf.setBoolean("mapred.mapper.new-api", true);
    conf.setBoolean("mapred.reducer.new-api", true);
    conf.setBoolean(MRJobConfig.JOB_UBERTASK_ENABLE, false);
    conf.set(FileOutputFormat.OUTDIR, outputDir.toString());
    Job job = app.submit(conf);
    app.waitForState(job, JobState.RUNNING);
    Assert.assertEquals("No of tasks not correct",
       3, job.getTasks().size());
    Iterator<Task> it = job.getTasks().values().iterator();
    Task mapTask1 = it.next();
    Task reduceTask1 = it.next();
    
    // all maps must be running
    app.waitForState(mapTask1, TaskState.RUNNING);
    
    TaskAttempt task1Attempt1 = mapTask1.getAttempts().values().iterator()
        .next();
    
    //before sending the TA_DONE, event make sure attempt has come to 
    //RUNNING state
    app.waitForState(task1Attempt1, TaskAttemptState.RUNNING);
  
    //send the done signal to the map
    app.getContext().getEventHandler().handle(
        new TaskAttemptEvent(
            task1Attempt1.getID(),
            TaskAttemptEventType.TA_DONE));
    
    //wait for map task to complete
    app.waitForState(mapTask1, TaskState.SUCCEEDED);

    // Verify the shuffle-port
    Assert.assertEquals(5467, task1Attempt1.getShufflePort());
    
    app.waitForState(reduceTask1, TaskState.RUNNING);
    TaskAttempt reduce1Attempt1 = reduceTask1.getAttempts().values().iterator().next();
    
    // write output corresponding to reduce1
    writeOutput(reduce1Attempt1, conf);
    
    //send the done signal to the 1st reduce
    app.getContext().getEventHandler().handle(
        new TaskAttemptEvent(
            reduce1Attempt1.getID(),
            TaskAttemptEventType.TA_DONE));

    //wait for first reduce task to complete
    app.waitForState(reduceTask1, TaskState.SUCCEEDED);
    
    //stop the app before the job completes.
    app.stop();

    //rerun
    //in rerun the map will be recovered from previous run
    app = new MRAppWithHistory(1, 2, false, this.getClass().getName(), false,
        ++runCount);
    conf = new Configuration();
    conf.setBoolean(MRJobConfig.MR_AM_JOB_RECOVERY_ENABLE, true);
    conf.setBoolean("mapred.mapper.new-api", true);
    conf.setBoolean("mapred.reducer.new-api", true);
    conf.set(FileOutputFormat.OUTDIR, outputDir.toString());
    conf.setBoolean(MRJobConfig.JOB_UBERTASK_ENABLE, false);
    job = app.submit(conf);
    app.waitForState(job, JobState.RUNNING);
    Assert.assertEquals("No of tasks not correct",
       3, job.getTasks().size());
    it = job.getTasks().values().iterator();
    mapTask1 = it.next();
    reduceTask1 = it.next();
    Task reduceTask2 = it.next();
    
    // map will be recovered, no need to send done
    app.waitForState(mapTask1, TaskState.SUCCEEDED);

    // Verify the shuffle-port after recovery
    task1Attempt1 = mapTask1.getAttempts().values().iterator().next();
    Assert.assertEquals(5467, task1Attempt1.getShufflePort());
    
    // first reduce will be recovered, no need to send done
    app.waitForState(reduceTask1, TaskState.SUCCEEDED); 
    
    app.waitForState(reduceTask2, TaskState.RUNNING);
    
    TaskAttempt reduce2Attempt = reduceTask2.getAttempts().values()
        .iterator().next();
    //before sending the TA_DONE, event make sure attempt has come to 
    //RUNNING state
    app.waitForState(reduce2Attempt, TaskAttemptState.RUNNING);
    
   //send the done signal to the 2nd reduce task
    app.getContext().getEventHandler().handle(
        new TaskAttemptEvent(
            reduce2Attempt.getID(),
            TaskAttemptEventType.TA_DONE));
    
    //wait to get it completed
    app.waitForState(reduceTask2, TaskState.SUCCEEDED);
    
    app.waitForState(job, JobState.SUCCEEDED);
    app.verifyCompleted();
    validateOutput();
  }

  @Test
  public void testOutputRecoveryMapsOnly() throws Exception {
    int runCount = 0;
    MRApp app = new MRAppWithHistory(2, 1, false, this.getClass().getName(),
        true, ++runCount);
    Configuration conf = new Configuration();
    conf.setBoolean("mapred.mapper.new-api", true);
    conf.setBoolean("mapred.reducer.new-api", true);
    conf.setBoolean(MRJobConfig.JOB_UBERTASK_ENABLE, false);
    conf.set(FileOutputFormat.OUTDIR, outputDir.toString());
    Job job = app.submit(conf);
    app.waitForState(job, JobState.RUNNING);
    Assert.assertEquals("No of tasks not correct",
       3, job.getTasks().size());
    Iterator<Task> it = job.getTasks().values().iterator();
    Task mapTask1 = it.next();
    Task mapTask2 = it.next();
    Task reduceTask1 = it.next();
    
    // all maps must be running
    app.waitForState(mapTask1, TaskState.RUNNING);
    
    TaskAttempt task1Attempt1 = mapTask1.getAttempts().values().iterator()
        .next();
    
    //before sending the TA_DONE, event make sure attempt has come to 
    //RUNNING state
    app.waitForState(task1Attempt1, TaskAttemptState.RUNNING);
  
    // write output corresponding to map1 (This is just to validate that it is
    //no included in the output)
    writeBadOutput(task1Attempt1, conf);
    
    //send the done signal to the map
    app.getContext().getEventHandler().handle(
        new TaskAttemptEvent(
            task1Attempt1.getID(),
            TaskAttemptEventType.TA_DONE));
    
    //wait for map task to complete
    app.waitForState(mapTask1, TaskState.SUCCEEDED);

    // Verify the shuffle-port
    Assert.assertEquals(5467, task1Attempt1.getShufflePort());

    //stop the app before the job completes.
    app.stop();
    
    //rerun
    //in rerun the map will be recovered from previous run
    app = new MRAppWithHistory(2, 1, false, this.getClass().getName(), false,
        ++runCount);
    conf = new Configuration();
    conf.setBoolean(MRJobConfig.MR_AM_JOB_RECOVERY_ENABLE, true);
    conf.setBoolean("mapred.mapper.new-api", true);
    conf.setBoolean("mapred.reducer.new-api", true);
    conf.set(FileOutputFormat.OUTDIR, outputDir.toString());
    conf.setBoolean(MRJobConfig.JOB_UBERTASK_ENABLE, false);
    job = app.submit(conf);
    app.waitForState(job, JobState.RUNNING);
    Assert.assertEquals("No of tasks not correct",
       3, job.getTasks().size());
    it = job.getTasks().values().iterator();
    mapTask1 = it.next();
    mapTask2 = it.next();
    reduceTask1 = it.next();
    
    // map will be recovered, no need to send done
    app.waitForState(mapTask1, TaskState.SUCCEEDED);

    // Verify the shuffle-port after recovery
    task1Attempt1 = mapTask1.getAttempts().values().iterator().next();
    Assert.assertEquals(5467, task1Attempt1.getShufflePort());
    
    app.waitForState(mapTask2, TaskState.RUNNING);
    
    TaskAttempt task2Attempt1 = mapTask2.getAttempts().values().iterator()
    .next();

    //before sending the TA_DONE, event make sure attempt has come to 
    //RUNNING state
    app.waitForState(task2Attempt1, TaskAttemptState.RUNNING);

    //send the done signal to the map
    app.getContext().getEventHandler().handle(
        new TaskAttemptEvent(
            task2Attempt1.getID(),
            TaskAttemptEventType.TA_DONE));

    //wait for map task to complete
    app.waitForState(mapTask2, TaskState.SUCCEEDED);

    // Verify the shuffle-port
    Assert.assertEquals(5467, task2Attempt1.getShufflePort());
    
    app.waitForState(reduceTask1, TaskState.RUNNING);
    TaskAttempt reduce1Attempt1 = reduceTask1.getAttempts().values().iterator().next();
    
    // write output corresponding to reduce1
    writeOutput(reduce1Attempt1, conf);
    
    //send the done signal to the 1st reduce
    app.getContext().getEventHandler().handle(
        new TaskAttemptEvent(
            reduce1Attempt1.getID(),
            TaskAttemptEventType.TA_DONE));

    //wait for first reduce task to complete
    app.waitForState(reduceTask1, TaskState.SUCCEEDED);
    
    app.waitForState(job, JobState.SUCCEEDED);
    app.verifyCompleted();
    validateOutput();
  }
  
  private void writeBadOutput(TaskAttempt attempt, Configuration conf)
  throws Exception {
  TaskAttemptContext tContext = new TaskAttemptContextImpl(conf, 
      TypeConverter.fromYarn(attempt.getID()));
  
  TextOutputFormat<?, ?> theOutputFormat = new TextOutputFormat();
  RecordWriter theRecordWriter = theOutputFormat
      .getRecordWriter(tContext);
  
  NullWritable nullWritable = NullWritable.get();
  try {
    theRecordWriter.write(key2, val2);
    theRecordWriter.write(null, nullWritable);
    theRecordWriter.write(null, val2);
    theRecordWriter.write(nullWritable, val1);
    theRecordWriter.write(key1, nullWritable);
    theRecordWriter.write(key2, null);
    theRecordWriter.write(null, null);
    theRecordWriter.write(key1, val1);
  } finally {
    theRecordWriter.close(tContext);
  }
  
  OutputFormat outputFormat = ReflectionUtils.newInstance(
      tContext.getOutputFormatClass(), conf);
  OutputCommitter committer = outputFormat.getOutputCommitter(tContext);
  committer.commitTask(tContext);
}
  
  
  private void writeOutput(TaskAttempt attempt, Configuration conf)
    throws Exception {
    TaskAttemptContext tContext = new TaskAttemptContextImpl(conf, 
        TypeConverter.fromYarn(attempt.getID()));
    
    TextOutputFormat<?, ?> theOutputFormat = new TextOutputFormat();
    RecordWriter theRecordWriter = theOutputFormat
        .getRecordWriter(tContext);
    
    NullWritable nullWritable = NullWritable.get();
    try {
      theRecordWriter.write(key1, val1);
      theRecordWriter.write(null, nullWritable);
      theRecordWriter.write(null, val1);
      theRecordWriter.write(nullWritable, val2);
      theRecordWriter.write(key2, nullWritable);
      theRecordWriter.write(key1, null);
      theRecordWriter.write(null, null);
      theRecordWriter.write(key2, val2);
    } finally {
      theRecordWriter.close(tContext);
    }
    
    OutputFormat outputFormat = ReflectionUtils.newInstance(
        tContext.getOutputFormatClass(), conf);
    OutputCommitter committer = outputFormat.getOutputCommitter(tContext);
    committer.commitTask(tContext);
  }

  private void validateOutput() throws IOException {
    File expectedFile = new File(new Path(outputDir, partFile).toString());
    StringBuffer expectedOutput = new StringBuffer();
    expectedOutput.append(key1).append('\t').append(val1).append("\n");
    expectedOutput.append(val1).append("\n");
    expectedOutput.append(val2).append("\n");
    expectedOutput.append(key2).append("\n");
    expectedOutput.append(key1).append("\n");
    expectedOutput.append(key2).append('\t').append(val2).append("\n");
    String output = slurp(expectedFile);
    Assert.assertEquals(output, expectedOutput.toString());
  }

  public static String slurp(File f) throws IOException {
    int len = (int) f.length();
    byte[] buf = new byte[len];
    FileInputStream in = new FileInputStream(f);
    String contents = null;
    try {
      in.read(buf, 0, len);
      contents = new String(buf, "UTF-8");
    } finally {
      in.close();
    }
    return contents;
  }


  static class MRAppWithHistory extends MRApp {
    public MRAppWithHistory(int maps, int reduces, boolean autoComplete,
        String testName, boolean cleanOnStart, int startCount) {
      super(maps, reduces, autoComplete, testName, cleanOnStart, startCount);
    }

    @Override
    protected ContainerLauncher createContainerLauncher(AppContext context) {
      MockContainerLauncher launcher = new MockContainerLauncher() {
        @Override
        public void handle(ContainerLauncherEvent event) {
          TaskAttemptId taskAttemptID = event.getTaskAttemptID();
          // Pass everything except the 2nd attempt of the first task.
          if (taskAttemptID.getId() != 1
              || taskAttemptID.getTaskId().getId() != 0) {
            super.handle(event);
          }
        }
      };
      launcher.shufflePort = 5467;
      return launcher;
    }

    @Override
    protected EventHandler<JobHistoryEvent> createJobHistoryHandler(
        AppContext context) {
      JobHistoryEventHandler eventHandler = new JobHistoryEventHandler(context, 
          getStartCount());
      return eventHandler;
    }
  }

<<<<<<< HEAD
  static class RecoveryServiceWithCustomDispatcher extends RecoveryService {

    public RecoveryServiceWithCustomDispatcher(
        ApplicationAttemptId applicationAttemptId, Clock clock,
        OutputCommitter committer) {
      super(applicationAttemptId, clock, committer);
    }

    @Override
    public Dispatcher createRecoveryDispatcher() {
      return super.createRecoveryDispatcher(false);
    }

  }

=======
>>>>>>> ef628953
  public static void main(String[] arg) throws Exception {
    TestRecovery test = new TestRecovery();
    test.testCrashed();
  }
}<|MERGE_RESOLUTION|>--- conflicted
+++ resolved
@@ -54,11 +54,6 @@
 import org.apache.hadoop.mapreduce.v2.app.job.event.TaskAttemptEventType;
 import org.apache.hadoop.mapreduce.v2.app.launcher.ContainerLauncher;
 import org.apache.hadoop.mapreduce.v2.app.launcher.ContainerLauncherEvent;
-<<<<<<< HEAD
-import org.apache.hadoop.mapreduce.v2.app.recover.Recovery;
-import org.apache.hadoop.mapreduce.v2.app.recover.RecoveryService;
-=======
->>>>>>> ef628953
 import org.apache.hadoop.util.ReflectionUtils;
 import org.apache.hadoop.yarn.event.EventHandler;
 import org.junit.Test;
@@ -148,7 +143,6 @@
       new TaskAttemptEvent(task1Attempt2.getID(),
         TaskAttemptEventType.TA_CONTAINER_LAUNCH_FAILED));
     app.waitForState(task1Attempt2, TaskAttemptState.FAILED);
-<<<<<<< HEAD
 
     timeOut = 0;
     while (mapTask1.getAttempts().size() != 3 && timeOut++ < 10) {
@@ -163,22 +157,6 @@
     
     app.waitForState(task1Attempt3, TaskAttemptState.RUNNING);
 
-=======
-
-    timeOut = 0;
-    while (mapTask1.getAttempts().size() != 3 && timeOut++ < 10) {
-      Thread.sleep(2000);
-      LOG.info("Waiting for next attempt to start");
-    }
-    Assert.assertEquals(3, mapTask1.getAttempts().size());
-    itr = mapTask1.getAttempts().values().iterator();
-    itr.next();
-    itr.next();
-    TaskAttempt task1Attempt3 = itr.next();
-    
-    app.waitForState(task1Attempt3, TaskAttemptState.RUNNING);
-
->>>>>>> ef628953
     //send the kill signal to the 1st map 3rd attempt
     app.getContext().getEventHandler().handle(
         new TaskAttemptEvent(
@@ -767,24 +745,6 @@
     }
   }
 
-<<<<<<< HEAD
-  static class RecoveryServiceWithCustomDispatcher extends RecoveryService {
-
-    public RecoveryServiceWithCustomDispatcher(
-        ApplicationAttemptId applicationAttemptId, Clock clock,
-        OutputCommitter committer) {
-      super(applicationAttemptId, clock, committer);
-    }
-
-    @Override
-    public Dispatcher createRecoveryDispatcher() {
-      return super.createRecoveryDispatcher(false);
-    }
-
-  }
-
-=======
->>>>>>> ef628953
   public static void main(String[] arg) throws Exception {
     TestRecovery test = new TestRecovery();
     test.testCrashed();
