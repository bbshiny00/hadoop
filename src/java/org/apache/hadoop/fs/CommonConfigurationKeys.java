/**
 * Licensed to the Apache Software Foundation (ASF) under one
 * or more contributor license agreements.  See the NOTICE file
 * distributed with this work for additional information
 * regarding copyright ownership.  The ASF licenses this file
 * to you under the Apache License, Version 2.0 (the
 * "License"); you may not use this file except in compliance
 * with the License.  You may obtain a copy of the License at
 *
 *     http://www.apache.org/licenses/LICENSE-2.0
 *
 * Unless required by applicable law or agreed to in writing, software
 * distributed under the License is distributed on an "AS IS" BASIS,
 * WITHOUT WARRANTIES OR CONDITIONS OF ANY KIND, either express or implied.
 * See the License for the specific language governing permissions and
 * limitations under the License.
 */

package org.apache.hadoop.fs;

/** 
 * This class contains constants for configuration keys used
 * in the common code.
 *
 */

public class CommonConfigurationKeys {
  
  // The Keys
  public static final String  IO_NATIVE_LIB_AVAILABLE_KEY =
                                           "io.native.lib.available";
  public static final boolean IO_NATIVE_LIB_AVAILABLE_DEFAULT = true;
  public static final String  NET_TOPOLOGY_SCRIPT_NUMBER_ARGS_KEY =
                                         "net.topology.script.number.args";
  public static final int     NET_TOPOLOGY_SCRIPT_NUMBER_ARGS_DEFAULT = 100;

  //FS keys
  public static final String  FS_HOME_DIR_KEY = "fs.homeDir";
  public static final String  FS_HOME_DIR_DEFAULT = "/user";
  public static final String  FS_DEFAULT_NAME_KEY = "fs.defaultFS";
  public static final String  FS_DEFAULT_NAME_DEFAULT = "file:///";
  public static final String  FS_PERMISSIONS_UMASK_KEY = "fs.permissions.umask-mode";
  public static final int     FS_PERMISSIONS_UMASK_DEFAULT = 0022;
  public static final String  FS_DF_INTERVAL_KEY = "fs.df.interval"; 
  public static final long    FS_DF_INTERVAL_DEFAULT = 60000;


  //Defaults are not specified for following keys
  public static final String  NET_TOPOLOGY_SCRIPT_FILE_NAME_KEY = 
                                         "net.topology.script.file.name";
  public static final String  NET_TOPOLOGY_CONFIGURED_NODE_MAPPING_KEY =
                                     "net.topology.configured.node.mapping";
  public static final String  NET_TOPOLOGY_NODE_SWITCH_MAPPING_IMPL_KEY =
                                   "net.topology.node.switch.mapping.impl";

  public static final String  FS_CLIENT_BUFFER_DIR_KEY =
                                         "fs.client.buffer.dir";

  //TBD: Code is not updated to use following keys.
  //These keys will be used in later versions
  //
  public static final long    FS_LOCAL_BLOCK_SIZE_DEFAULT = 32*1024*1024;
  public static final String  FS_AUTOMATIC_CLOSE_KEY = "fs.automatic.close";
  public static final boolean FS_AUTOMATIC_CLOSE_DEFAULT = true;
  public static final String  FS_FILE_IMPL_KEY = "fs.file.impl";
  public static final String  FS_FTP_HOST_KEY = "fs.ftp.host";
  public static final String  FS_FTP_HOST_PORT_KEY = "fs.ftp.host.port";
  public static final String  FS_TRASH_INTERVAL_KEY = "fs.trash.interval";
  public static final long    FS_TRASH_INTERVAL_DEFAULT = 0;

  public static final String  IO_MAPFILE_BLOOM_SIZE_KEY = "io.mapfile.bloom.size";
  public static final int     IO_MAPFILE_BLOOM_SIZE_DEFAULT = 1024*1024;
  public static final String  IO_MAPFILE_BLOOM_ERROR_RATE_KEY = 
                                       "io.mapfile.bloom.error.rate" ;
  public static final float   IO_MAPFILE_BLOOM_ERROR_RATE_DEFAULT = 0.005f;
  public static final String  IO_COMPRESSION_CODEC_LZO_CLASS_KEY = "io.compression.codec.lzo.class";
  public static final String  IO_COMPRESSION_CODEC_LZO_BUFFERSIZE_KEY = 
                                       "io.compression.codec.lzo.buffersize";
  public static final int     IO_COMPRESSION_CODEC_LZO_BUFFERSIZE_DEFAULT = 64*1024;
  public static final String  IO_MAP_INDEX_INTERVAL_KEY = "io.map.index.interval";
  public static final int     IO_MAP_INDEX_INTERVAL_DEFAULT = 128;
  public static final String  IO_MAP_INDEX_SKIP_KEY = "io.map.index.skip";
  public static final int     IO_MAP_INDEX_SKIP_DEFAULT = 0;
  public static final String  IO_SEQFILE_COMPRESS_BLOCKSIZE_KEY = "io.seqfile.compress.blocksize";
  public static final int     IO_SEQFILE_COMPRESS_BLOCKSIZE_DEFAULT = 1000000;
  public static final String  IO_SKIP_CHECKSUM_ERRORS_KEY = "io.skip.checksum.errors";
  public static final boolean IO_SKIP_CHECKSUM_ERRORS_DEFAULT = false;
  public static final String  IO_SORT_MB_KEY = "io.sort.mb";
  public static final int     IO_SORT_MB_DEFAULT = 100;
  public static final String  IO_SORT_FACTOR_KEY = "io.sort.factor";
  public static final int     IO_SORT_FACTOR_DEFAULT = 100;
  public static final String  IO_SERIALIZATIONS_KEY = "io.serializations";

  public static final String  TFILE_IO_CHUNK_SIZE_KEY = "tfile.io.chunk.size";
  public static final int     TFILE_IO_CHUNK_SIZE_DEFAULT = 1024*1024;
  public static final String  TFILE_FS_INPUT_BUFFER_SIZE_KEY = "tfile.fs.input.buffer.size";
  public static final int     TFILE_FS_INPUT_BUFFER_SIZE_DEFAULT = 256*1024;
  public static final String  TFILE_FS_OUTPUT_BUFFER_SIZE_KEY = "tfile.fs.output.buffer.size";
  public static final int     TFILE_FS_OUTPUT_BUFFER_SIZE_DEFAULT = 256*1024;

  public static final String  IPC_PING_INTERVAL_KEY = "ipc.ping.interval";
  public static final int     IPC_PING_INTERVAL_DEFAULT = 60000;
  public static final String  IPC_CLIENT_PING_KEY = "ipc.client.ping";
  public static final boolean IPC_CLIENT_PING_DEFAULT = true;
  public static final String  IPC_CLIENT_CONNECTION_MAXIDLETIME_KEY = 
                                       "ipc.client.connection.maxidletime";
  public static final int     IPC_CLIENT_CONNECTION_MAXIDLETIME_DEFAULT = 10000;
  public static final String  IPC_CLIENT_CONNECT_MAX_RETRIES_KEY = 
                                       "ipc.client.connect.max.retries";
  public static final int     IPC_CLIENT_CONNECT_MAX_RETRIES_DEFAULT = 10;
  public static final String  IPC_CLIENT_TCPNODELAY_KEY = "ipc.client.tcpnodelay";
  public static final boolean IPC_CLIENT_TCPNODELAY_DEFAULT = false;
  public static final String  IPC_SERVER_LISTEN_QUEUE_SIZE_KEY = 
                                       "ipc.server.listen.queue.size";
  public static final int     IPC_SERVER_LISTEN_QUEUE_SIZE_DEFAULT = 128;
  public static final String  IPC_CLIENT_KILL_MAX_KEY = "ipc.client.kill.max";
  public static final int     IPC_CLIENT_KILL_MAX_DEFAULT = 10;
  public static final String  IPC_CLIENT_IDLETHRESHOLD_KEY = "ipc.client.idlethreshold";
  public static final int     IPC_CLIENT_IDLETHRESHOLD_DEFAULT = 4000;
  public static final String  IPC_SERVER_TCPNODELAY_KEY = "ipc.server.tcpnodelay";
  public static final boolean IPC_SERVER_TCPNODELAY_DEFAULT = false;
<<<<<<< HEAD
=======
  public static final String  IPC_SERVER_RPC_MAX_RESPONSE_SIZE_KEY = 
                                       "ipc.server.max.response.size";
  public static final int     IPC_SERVER_RPC_MAX_RESPONSE_SIZE_DEFAULT = 
                                        1024*1024;
  public static final String IPC_SERVER_RPC_READ_THREADS_KEY =
                                        "ipc.server.read.threadpool.size";
  public static final int IPC_SERVER_RPC_READ_THREADS_DEFAULT = 1;
>>>>>>> 4d04914f
  /**
   * How many calls per handler are allowed in the queue.
   */
  public static final String  IPC_SERVER_HANDLER_QUEUE_SIZE_KEY = 
                                       "ipc.server.handler.queue.size";
  /**
   * The default number of calls per handler in the queue.
   */
  public static final int IPC_SERVER_HANDLER_QUEUE_SIZE_DEFAULT = 100;
<<<<<<< HEAD
  
=======
>>>>>>> 4d04914f

  public static final String  HADOOP_RPC_SOCKET_FACTORY_CLASS_DEFAULT_KEY = 
                                       "hadoop.rpc.socket.factory.class.default";
  public static final String  HADOOP_SOCKS_SERVER_KEY = "hadoop.socks.server";
  public static final String  HADOOP_JOB_UGI_KEY = "hadoop.job.ugi";
  public static final String  HADOOP_UTIL_HASH_TYPE_KEY = "hadoop.util.hash.type";
  public static final String  HADOOP_UTIL_HASH_TYPE_DEFAULT = "murmur";
  public static final String  HADOOP_SECURITY_GROUP_MAPPING = "hadoop.security.group.mapping";
  public static final String  HADOOP_SECURITY_GROUPS_CACHE_SECS = "hadoop.security.groups.cache.secs";
  public static final String  HADOOP_SECURITY_AUTHENTICATION = "hadoop.security.authentication";
  public static final String HADOOP_SECURITY_AUTHORIZATION =
      "hadoop.security.authorization";
  /**
   * ACL denoting the administrator ACLs for a hadoop cluster.
   */
  public final static String HADOOP_CLUSTER_ADMINISTRATORS_PROPERTY =
      "hadoop.cluster.administrators";
}
<|MERGE_RESOLUTION|>--- conflicted
+++ resolved
@@ -119,8 +119,6 @@
   public static final int     IPC_CLIENT_IDLETHRESHOLD_DEFAULT = 4000;
   public static final String  IPC_SERVER_TCPNODELAY_KEY = "ipc.server.tcpnodelay";
   public static final boolean IPC_SERVER_TCPNODELAY_DEFAULT = false;
-<<<<<<< HEAD
-=======
   public static final String  IPC_SERVER_RPC_MAX_RESPONSE_SIZE_KEY = 
                                        "ipc.server.max.response.size";
   public static final int     IPC_SERVER_RPC_MAX_RESPONSE_SIZE_DEFAULT = 
@@ -128,7 +126,6 @@
   public static final String IPC_SERVER_RPC_READ_THREADS_KEY =
                                         "ipc.server.read.threadpool.size";
   public static final int IPC_SERVER_RPC_READ_THREADS_DEFAULT = 1;
->>>>>>> 4d04914f
   /**
    * How many calls per handler are allowed in the queue.
    */
@@ -138,10 +135,6 @@
    * The default number of calls per handler in the queue.
    */
   public static final int IPC_SERVER_HANDLER_QUEUE_SIZE_DEFAULT = 100;
-<<<<<<< HEAD
-  
-=======
->>>>>>> 4d04914f
 
   public static final String  HADOOP_RPC_SOCKET_FACTORY_CLASS_DEFAULT_KEY = 
                                        "hadoop.rpc.socket.factory.class.default";
